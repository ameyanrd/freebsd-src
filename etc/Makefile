#	from: @(#)Makefile	5.11 (Berkeley) 5/21/91
# $FreeBSD$

.include <src.opts.mk>

SUBDIR=	\
	newsyslog.conf.d

.if ${MK_SENDMAIL} != "no"
SUBDIR+=sendmail
.endif

.if ${MK_TESTS} != "no"
SUBDIR+=tests
.endif

BIN1=	crontab \
	devd.conf \
	devfs.conf \
	ddb.conf \
	dhclient.conf \
	disktab \
	fbtab \
	gettytab \
	group \
	hosts \
	hosts.allow \
	hosts.equiv \
	libalias.conf \
	libmap.conf \
	login.access \
	login.conf \
	mac.conf \
	motd \
	netconfig \
	network.subr \
	networks \
	newsyslog.conf \
	nsswitch.conf \
	phones \
	profile \
	protocols \
	rc \
	rc.bsdextended \
	rc.firewall \
	rc.initdiskless \
	rc.shutdown \
	rc.subr \
	remote \
	rpc \
	services \
	shells \
	sysctl.conf \
	syslog.conf \
	termcap.small

.if ${MACHINE_ARCH} == "amd64" || ${MACHINE_ARCH} == "powerpc64"
BIN1+=	libmap32.conf
.endif

.if exists(${.CURDIR}/etc.${MACHINE}/ttys)
BIN1+=	etc.${MACHINE}/ttys
.elif exists(${.CURDIR}/etc.${MACHINE_ARCH}/ttys)
BIN1+=	etc.${MACHINE_ARCH}/ttys
.elif exists(${.CURDIR}/etc.${MACHINE_CPUARCH}/ttys)
BIN1+=	etc.${MACHINE_CPUARCH}/ttys
.else
.error etc.MACHINE/ttys missing
.endif

OPENBSMDIR=			${.CURDIR}/../contrib/openbsm
BSM_ETC_OPEN_FILES=		${OPENBSMDIR}/etc/audit_class \
				${OPENBSMDIR}/etc/audit_event
BSM_ETC_RESTRICTED_FILES=	${OPENBSMDIR}/etc/audit_control \
				${OPENBSMDIR}/etc/audit_user
BSM_ETC_EXEC_FILES=		${OPENBSMDIR}/etc/audit_warn
BSM_ETC_DIR=			${DESTDIR}/etc/security

# NB: keep these sorted by MK_* knobs

.if ${MK_AMD} != "no"
BIN1+= amd.map
.endif

.if ${MK_APM} != "no"
BIN1+= apmd.conf
.endif

.if ${MK_AUTOFS} != "no"
BIN1+= auto_master
.endif

.if ${MK_BSNMP} != "no"
BIN1+= snmpd.config
.endif

.if ${MK_FREEBSD_UPDATE} != "no"
BIN1+= freebsd-update.conf
.endif

.if ${MK_FTP} != "no"
BIN1+= ftpusers
.endif

.if ${MK_INETD} != "no"
BIN1+= inetd.conf
.endif

.if ${MK_LOCATE} != "no"
BIN1+=	${.CURDIR}/../usr.bin/locate/locate/locate.rc
.endif

.if ${MK_LPR} != "no"
BIN1+=	hosts.lpd printcap
.endif

.if ${MK_MAIL} != "no"
BIN1+=	${.CURDIR}/../usr.bin/mail/misc/mail.rc
.endif

.if ${MK_NTP} != "no"
BIN1+=	ntp.conf
.endif

.if ${MK_OPENSSH} != "no"
SSH=	${.CURDIR}/../crypto/openssh/ssh_config \
	${.CURDIR}/../crypto/openssh/sshd_config \
	${.CURDIR}/../crypto/openssh/moduli
.endif
.if ${MK_OPENSSL} != "no"
SSL=	${.CURDIR}/../crypto/openssl/apps/openssl.cnf
.endif

.if ${MK_NS_CACHING} != "no"
BIN1+= nscd.conf
.endif

.if ${MK_PORTSNAP} != "no"
BIN1+= portsnap.conf
.endif

.if ${MK_PF} != "no"
BIN1+= pf.os
.endif

.if ${MK_SENDMAIL} != "no"
BIN1+=	rc.sendmail
.endif

.if ${MK_TCSH} != "no"
BIN1+= csh.cshrc csh.login csh.logout
.endif

.if ${MK_WIRELESS} != "no"
BIN1+= regdomain.xml
.endif

# -rwxr-xr-x root:wheel, for the new cron root:wheel
BIN2=	netstart pccard_ether rc.suspend rc.resume

MTREE=	BSD.debug.dist BSD.include.dist BSD.root.dist BSD.usr.dist BSD.var.dist
.if ${MK_TESTS} != "no"
MTREE+=	BSD.tests.dist
.endif
.if ${MK_SENDMAIL} != "no"
MTREE+=	BSD.sendmail.dist
.endif

PPPCNF=	ppp.conf

.if ${MK_SENDMAIL} == "no"
ETCMAIL=mailer.conf aliases
.else
ETCMAIL=Makefile README mailer.conf access.sample virtusertable.sample \
	mailertable.sample aliases
.endif

# Special top level files for FreeBSD
FREEBSD=COPYRIGHT

# Sanitize DESTDIR
DESTDIR:=	${DESTDIR:C://*:/:g}

afterinstall:
.if ${MK_MAN} != "no"
	${_+_}cd ${.CURDIR}/../share/man; ${MAKE} makedb
.endif

distribute:
	# Avoid installing tests here; "make distribution" will do this and
	# correctly place them in the right location.
	${_+_}cd ${.CURDIR} ; ${MAKE} MK_TESTS=no install \
	    DESTDIR=${DISTDIR}/${DISTRIBUTION}
	${_+_}cd ${.CURDIR} ; ${MAKE} distribution DESTDIR=${DISTDIR}/${DISTRIBUTION}

.include <bsd.endian.mk>
.if ${TARGET_ENDIANNESS} == "1234"
CAP_MKDB_ENDIAN?= -l
PWD_MKDB_ENDIAN?= -L
.elif ${TARGET_ENDIANNESS} == "4321"
CAP_MKDB_ENDIAN?= -b
PWD_MKDB_ENDIAN?= -B
.else
CAP_MKDB_ENDIAN?=
PWD_MKDB_ENDIAN?=
.endif

.if defined(NO_ROOT)
METALOG.add?=	cat -l >> ${METALOG}
.endif

distribution:
.if !defined(DESTDIR)
	@echo "set DESTDIR before running \"make ${.TARGET}\""
	@false
.endif
	cd ${.CURDIR}; \
	    ${INSTALL} ${TAG_ARGS} -o ${BINOWN} -g ${BINGRP} -m 644 \
		${BIN1} ${DESTDIR}/etc; \
	    cap_mkdb ${CAP_MKDB_ENDIAN} ${DESTDIR}/etc/login.conf; \
	    ${INSTALL} ${TAG_ARGS} -o ${BINOWN} -g ${BINGRP} -m 755 \
		${BIN2} ${DESTDIR}/etc; \
	    ${INSTALL} ${TAG_ARGS} -o ${BINOWN} -g ${BINGRP} -m 600 \
		master.passwd nsmb.conf opieaccess ${DESTDIR}/etc;
.if ${MK_AT} == "no"
	sed -i "" -e 's;.*/usr/libexec/atrun;#&;' ${DESTDIR}/etc/crontab
.endif
.if ${MK_TCSH} == "no"
	sed -i "" -e 's;/bin/csh;/bin/sh;' ${DESTDIR}/etc/master.passwd
.endif
	pwd_mkdb ${PWD_MKDB_ENDIAN} -i -p -d ${DESTDIR}/etc \
	    ${DESTDIR}/etc/master.passwd
.if defined(NO_ROOT)
	( \
		echo "./etc/login.conf.db type=file mode=0644 uname=root gname=wheel"; \
		echo "./etc/passwd type=file mode=0644 uname=root gname=wheel"; \
		echo "./etc/pwd.db type=file mode=0644 uname=root gname=wheel"; \
		echo "./etc/spwd.db type=file mode=0600 uname=root gname=wheel"; \
	) | ${METALOG.add}
.endif
.if ${MK_AUTOFS} != "no"
	${_+_}cd ${.CURDIR}/autofs; ${MAKE} install
.endif
.if ${MK_BLUETOOTH} != "no"
	${_+_}cd ${.CURDIR}/bluetooth; ${MAKE} install
.endif
.if ${MK_CASPER} != "no"
	${_+_}cd ${.CURDIR}/casper; ${MAKE} install
.endif
	${_+_}cd ${.CURDIR}/defaults; ${MAKE} install
	${_+_}cd ${.CURDIR}/devd; ${MAKE} install
.if ${MK_DMAGENT} != "no"
	${_+_}cd ${.CURDIR}/dma; ${MAKE} install
.endif
	${_+_}cd ${.CURDIR}/gss; ${MAKE} install
	${_+_}cd ${.CURDIR}/periodic; ${MAKE} install
.if ${MK_PKGBOOTSTRAP} != "no"
	${_+_}cd ${.CURDIR}/pkg; ${MAKE} install
.endif
	${_+_}cd ${.CURDIR}/rc.d; ${MAKE} install
	${_+_}cd ${.CURDIR}/../share/termcap; ${MAKE} etc-termcap
	${_+_}cd ${.CURDIR}/../usr.sbin/rmt; ${MAKE} etc-rmt
	${_+_}cd ${.CURDIR}/pam.d; ${MAKE} install
	cd ${.CURDIR}; ${INSTALL} ${TAG_ARGS} -o ${BINOWN} -g ${BINGRP} -m 0444 \
	    ${BSM_ETC_OPEN_FILES} ${BSM_ETC_DIR}
	cd ${.CURDIR}; ${INSTALL} ${TAG_ARGS} -o ${BINOWN} -g ${BINGRP} -m 0600 \
	    ${BSM_ETC_RESTRICTED_FILES} ${BSM_ETC_DIR}
	cd ${.CURDIR}; ${INSTALL} ${TAG_ARGS} -o ${BINOWN} -g ${BINGRP} -m 0500 \
	    ${BSM_ETC_EXEC_FILES} ${BSM_ETC_DIR}
.if ${MK_UNBOUND} != "no"
	if [ ! -e ${DESTDIR}/etc/unbound ]; then \
		${INSTALL_SYMLINK} -T package=unbound ../var/unbound ${DESTDIR}/etc/unbound; \
	fi
.endif
.if ${MK_SENDMAIL} != "no"
	${_+_}cd ${.CURDIR}/sendmail; ${MAKE} distribution
.endif
.if ${MK_OPENSSH} != "no"
	cd ${.CURDIR}; ${INSTALL} -T package=ssh,config -o ${BINOWN} -g ${BINGRP} -m 644 \
	    ${SSH} ${DESTDIR}/etc/ssh
.endif
.if ${MK_OPENSSL} != "no"
	cd ${.CURDIR}; ${INSTALL} ${TAG_ARGS} -o ${BINOWN} -g ${BINGRP} -m 644 \
	    ${SSL} ${DESTDIR}/etc/ssl
.endif
.if ${MK_KERBEROS} != "no"
	cd ${.CURDIR}/root; \
	    ${INSTALL} ${TAG_ARGS} -o ${BINOWN} -g ${BINGRP} -m 644 \
		dot.k5login ${DESTDIR}/root/.k5login;
.endif
	cd ${.CURDIR}/root; \
	    ${INSTALL} ${TAG_ARGS} -o ${BINOWN} -g ${BINGRP} -m 644 \
		dot.profile ${DESTDIR}/root/.profile; \
	    rm -f ${DESTDIR}/.profile; \
	    ln ${DESTDIR}/root/.profile ${DESTDIR}/.profile
.if ${MK_TCSH} != "no"
	cd ${.CURDIR}/root; \
	    ${INSTALL} ${TAG_ARGS} -o ${BINOWN} -g ${BINGRP} -m 644 \
		dot.cshrc ${DESTDIR}/root/.cshrc; \
	    ${INSTALL} ${TAG_ARGS} -o ${BINOWN} -g ${BINGRP} -m 644 \
		dot.login ${DESTDIR}/root/.login; \
	    rm -f ${DESTDIR}/.cshrc; \
	    ln ${DESTDIR}/root/.cshrc ${DESTDIR}/.cshrc
.endif
	cd ${.CURDIR}/mtree; ${INSTALL} ${TAG_ARGS} -o ${BINOWN} -g ${BINGRP} -m 444 \
	    ${MTREE} ${DESTDIR}/etc/mtree
.if ${MK_PPP} != "no"
	cd ${.CURDIR}/ppp; ${INSTALL} ${TAG_ARGS} -o ${BINOWN} -g ${BINGRP} -m 600 \
	    ${PPPCNF} ${DESTDIR}/etc/ppp
.endif
.if ${MK_MAIL} != "no"
	cd ${.CURDIR}/mail; ${INSTALL} ${TAG_ARGS} -o ${BINOWN} -g ${BINGRP} -m 644 \
	    ${ETCMAIL} ${DESTDIR}/etc/mail
	if [ -d ${DESTDIR}/etc/mail -a -f ${DESTDIR}/etc/mail/aliases -a \
	      ! -f ${DESTDIR}/etc/aliases ]; then \
		ln -s mail/aliases ${DESTDIR}/etc/aliases; \
	fi
.endif
	${INSTALL} ${TAG_ARGS} -o ${BINOWN} -g operator -m 664 /dev/null \
	    ${DESTDIR}/etc/dumpdates
.if ${MK_LOCATE} != "no"
	${INSTALL} ${TAG_ARGS} -o nobody -g ${BINGRP} -m 644 /dev/null \
	    ${DESTDIR}/var/db/locate.database
.endif
	${INSTALL} ${TAG_ARGS} -o ${BINOWN} -g ${BINGRP} -m 644 ${.CURDIR}/minfree \
	    ${DESTDIR}/var/crash
	cd ${.CURDIR}/..; ${INSTALL} ${TAG_ARGS} -o ${BINOWN} -g ${BINGRP} -m 444 \
		${FREEBSD} ${DESTDIR}/
.if ${MK_BOOT} != "no"
.if exists(${.CURDIR}/../sys/${MACHINE}/conf/GENERIC.hints)
	${INSTALL} ${TAG_ARGS} -o ${BINOWN} -g ${BINGRP} -m 444 \
	    ${.CURDIR}/../sys/${MACHINE}/conf/GENERIC.hints \
	    ${DESTDIR}/boot/device.hints
.endif
.endif
.if ${MK_NIS} == "no"
	sed -i "" -e 's/.*_compat:/# &/' -e 's/compat$$/files/' \
		${DESTDIR}/etc/nsswitch.conf
.endif

MTREE_CMD?=	mtree

MTREES=		mtree/BSD.root.dist		/		\
		mtree/BSD.var.dist		/var		\
		mtree/BSD.usr.dist		/usr		\
		mtree/BSD.include.dist		/usr/include	\
		mtree/BSD.debug.dist		/usr/lib
.if ${MK_GROFF} != "no"
MTREES+=	mtree/BSD.groff.dist		/usr
.endif
.if ${MK_TESTS} != "no"
MTREES+=	mtree/BSD.tests.dist		${TESTSBASE}
.endif
.if ${MK_SENDMAIL} != "no"
MTREES+=	mtree/BSD.sendmail.dist		/
.endif
.for mtree in ${LOCAL_MTREE}
MTREES+=	../${mtree}			/
.endfor

distrib-dirs: ${MTREES:N/*}
	@set ${MTREES}; \
	while test $$# -ge 2; do \
		m=${.CURDIR}/$$1; \
		shift; \
		d=${DESTDIR}$$1; \
		shift; \
		test -d $$d || mkdir -p $$d; \
		${ECHO} ${MTREE_CMD} -deU ${MTREE_FOLLOWS_SYMLINKS} \
		    -f $$m -p $$d; \
		${MTREE_CMD} -deU ${MTREE_FOLLOWS_SYMLINKS} -f $$m -p $$d; \
	done; true
.if defined(NO_ROOT)
	@set ${MTREES}; \
	while test $$# -ge 2; do \
		m=${.CURDIR}/$$1; \
		shift; \
		d=$$1; \
		test "$$d" == "/" && d=""; \
		d=$$d; \
		shift; \
<<<<<<< HEAD
		${ECHO} "${MTREE_CMD:N-W} -C -f $$m -K all | " \
=======
		test -d ${DESTDIR}/$$d || mkdir -p ${DESTDIR}/$$d; \
		${ECHO} "${MTREE_CMD:N-W} -C -f $$m -K uname,gname | " \
>>>>>>> 9dba9460
		    "sed s#^\.#.$$d# | ${METALOG.add}" ; \
		${MTREE_CMD:N-W} -C -f $$m -K all | sed s#^\.#.$$d# | \
		    ${METALOG.add} ; \
	done; true
.endif
	${INSTALL_SYMLINK} usr/src/sys ${DESTDIR}/sys
.if ${MK_MAN} != "no"
	cd ${DESTDIR}/usr/share/man; \
	for mandir in man*; do \
		${INSTALL_SYMLINK} ../$$mandir \
		    ${DESTDIR}/usr/share/man/en.ISO8859-1/; \
		${INSTALL_SYMLINK} ../$$mandir \
		    ${DESTDIR}/usr/share/man/en.UTF-8/; \
	done
.if ${MK_OPENSSL} != "no"
	cd ${DESTDIR}/usr/share/openssl/man; \
	for mandir in man*; do \
		${INSTALL_SYMLINK} ../$$mandir \
		    ${DESTDIR}/usr/share/openssl/man/en.ISO8859-1/; \
	done
.endif
	set - `grep "^[a-zA-Z]" ${.CURDIR}/man.alias`; \
	while [ $$# -gt 0 ] ; do \
		${INSTALL_SYMLINK} "$$2" "${DESTDIR}/usr/share/man/$$1"; \
		if [ "${MK_OPENSSL}" != "no" ]; then \
			${INSTALL_SYMLINK} "$$2" \
			    "${DESTDIR}/usr/share/openssl/man/$$1"; \
		fi; \
		shift; shift; \
	done
.endif
.if ${MK_NLS} != "no"
	set - `grep "^[a-zA-Z]" ${.CURDIR}/nls.alias`; \
	while [ $$# -gt 0 ] ; do \
		${INSTALL_SYMLINK} "$$2" "${DESTDIR}/usr/share/nls/$$1"; \
		shift; shift; \
	done
.endif

etc-examples:
	cd ${.CURDIR}; ${INSTALL} ${TAG_ARGS} -o ${BINOWN} -g ${BINGRP} -m 444 \
	    ${BIN1} ${BIN2} nsmb.conf opieaccess \
	    ${DESTDIR}/usr/share/examples/etc
	${_+_}cd ${.CURDIR}/defaults; ${MAKE} install \
	    DESTDIR=${DESTDIR}/usr/share/examples

.include <bsd.prog.mk><|MERGE_RESOLUTION|>--- conflicted
+++ resolved
@@ -215,12 +215,12 @@
 	@false
 .endif
 	cd ${.CURDIR}; \
-	    ${INSTALL} ${TAG_ARGS} -o ${BINOWN} -g ${BINGRP} -m 644 \
+	    ${INSTALL} -o ${BINOWN} -g ${BINGRP} -m 644 \
 		${BIN1} ${DESTDIR}/etc; \
 	    cap_mkdb ${CAP_MKDB_ENDIAN} ${DESTDIR}/etc/login.conf; \
-	    ${INSTALL} ${TAG_ARGS} -o ${BINOWN} -g ${BINGRP} -m 755 \
+	    ${INSTALL} -o ${BINOWN} -g ${BINGRP} -m 755 \
 		${BIN2} ${DESTDIR}/etc; \
-	    ${INSTALL} ${TAG_ARGS} -o ${BINOWN} -g ${BINGRP} -m 600 \
+	    ${INSTALL} -o ${BINOWN} -g ${BINGRP} -m 600 \
 		master.passwd nsmb.conf opieaccess ${DESTDIR}/etc;
 .if ${MK_AT} == "no"
 	sed -i "" -e 's;.*/usr/libexec/atrun;#&;' ${DESTDIR}/etc/crontab
@@ -261,74 +261,74 @@
 	${_+_}cd ${.CURDIR}/../share/termcap; ${MAKE} etc-termcap
 	${_+_}cd ${.CURDIR}/../usr.sbin/rmt; ${MAKE} etc-rmt
 	${_+_}cd ${.CURDIR}/pam.d; ${MAKE} install
-	cd ${.CURDIR}; ${INSTALL} ${TAG_ARGS} -o ${BINOWN} -g ${BINGRP} -m 0444 \
+	cd ${.CURDIR}; ${INSTALL} -o ${BINOWN} -g ${BINGRP} -m 0444 \
 	    ${BSM_ETC_OPEN_FILES} ${BSM_ETC_DIR}
-	cd ${.CURDIR}; ${INSTALL} ${TAG_ARGS} -o ${BINOWN} -g ${BINGRP} -m 0600 \
+	cd ${.CURDIR}; ${INSTALL} -o ${BINOWN} -g ${BINGRP} -m 0600 \
 	    ${BSM_ETC_RESTRICTED_FILES} ${BSM_ETC_DIR}
-	cd ${.CURDIR}; ${INSTALL} ${TAG_ARGS} -o ${BINOWN} -g ${BINGRP} -m 0500 \
+	cd ${.CURDIR}; ${INSTALL} -o ${BINOWN} -g ${BINGRP} -m 0500 \
 	    ${BSM_ETC_EXEC_FILES} ${BSM_ETC_DIR}
 .if ${MK_UNBOUND} != "no"
 	if [ ! -e ${DESTDIR}/etc/unbound ]; then \
-		${INSTALL_SYMLINK} -T package=unbound ../var/unbound ${DESTDIR}/etc/unbound; \
+		${INSTALL_SYMLINK} ../var/unbound ${DESTDIR}/etc/unbound; \
 	fi
 .endif
 .if ${MK_SENDMAIL} != "no"
 	${_+_}cd ${.CURDIR}/sendmail; ${MAKE} distribution
 .endif
 .if ${MK_OPENSSH} != "no"
-	cd ${.CURDIR}; ${INSTALL} -T package=ssh,config -o ${BINOWN} -g ${BINGRP} -m 644 \
+	cd ${.CURDIR}; ${INSTALL} -o ${BINOWN} -g ${BINGRP} -m 644 \
 	    ${SSH} ${DESTDIR}/etc/ssh
 .endif
 .if ${MK_OPENSSL} != "no"
-	cd ${.CURDIR}; ${INSTALL} ${TAG_ARGS} -o ${BINOWN} -g ${BINGRP} -m 644 \
+	cd ${.CURDIR}; ${INSTALL} -o ${BINOWN} -g ${BINGRP} -m 644 \
 	    ${SSL} ${DESTDIR}/etc/ssl
 .endif
 .if ${MK_KERBEROS} != "no"
 	cd ${.CURDIR}/root; \
-	    ${INSTALL} ${TAG_ARGS} -o ${BINOWN} -g ${BINGRP} -m 644 \
+	    ${INSTALL} -o ${BINOWN} -g ${BINGRP} -m 644 \
 		dot.k5login ${DESTDIR}/root/.k5login;
 .endif
 	cd ${.CURDIR}/root; \
-	    ${INSTALL} ${TAG_ARGS} -o ${BINOWN} -g ${BINGRP} -m 644 \
+	    ${INSTALL} -o ${BINOWN} -g ${BINGRP} -m 644 \
 		dot.profile ${DESTDIR}/root/.profile; \
 	    rm -f ${DESTDIR}/.profile; \
 	    ln ${DESTDIR}/root/.profile ${DESTDIR}/.profile
 .if ${MK_TCSH} != "no"
 	cd ${.CURDIR}/root; \
-	    ${INSTALL} ${TAG_ARGS} -o ${BINOWN} -g ${BINGRP} -m 644 \
+	    ${INSTALL} -o ${BINOWN} -g ${BINGRP} -m 644 \
 		dot.cshrc ${DESTDIR}/root/.cshrc; \
-	    ${INSTALL} ${TAG_ARGS} -o ${BINOWN} -g ${BINGRP} -m 644 \
+	    ${INSTALL} -o ${BINOWN} -g ${BINGRP} -m 644 \
 		dot.login ${DESTDIR}/root/.login; \
 	    rm -f ${DESTDIR}/.cshrc; \
 	    ln ${DESTDIR}/root/.cshrc ${DESTDIR}/.cshrc
 .endif
-	cd ${.CURDIR}/mtree; ${INSTALL} ${TAG_ARGS} -o ${BINOWN} -g ${BINGRP} -m 444 \
+	cd ${.CURDIR}/mtree; ${INSTALL} -o ${BINOWN} -g ${BINGRP} -m 444 \
 	    ${MTREE} ${DESTDIR}/etc/mtree
 .if ${MK_PPP} != "no"
-	cd ${.CURDIR}/ppp; ${INSTALL} ${TAG_ARGS} -o ${BINOWN} -g ${BINGRP} -m 600 \
+	cd ${.CURDIR}/ppp; ${INSTALL} -o ${BINOWN} -g ${BINGRP} -m 600 \
 	    ${PPPCNF} ${DESTDIR}/etc/ppp
 .endif
 .if ${MK_MAIL} != "no"
-	cd ${.CURDIR}/mail; ${INSTALL} ${TAG_ARGS} -o ${BINOWN} -g ${BINGRP} -m 644 \
+	cd ${.CURDIR}/mail; ${INSTALL} -o ${BINOWN} -g ${BINGRP} -m 644 \
 	    ${ETCMAIL} ${DESTDIR}/etc/mail
 	if [ -d ${DESTDIR}/etc/mail -a -f ${DESTDIR}/etc/mail/aliases -a \
 	      ! -f ${DESTDIR}/etc/aliases ]; then \
 		ln -s mail/aliases ${DESTDIR}/etc/aliases; \
 	fi
 .endif
-	${INSTALL} ${TAG_ARGS} -o ${BINOWN} -g operator -m 664 /dev/null \
+	${INSTALL} -o ${BINOWN} -g operator -m 664 /dev/null \
 	    ${DESTDIR}/etc/dumpdates
 .if ${MK_LOCATE} != "no"
-	${INSTALL} ${TAG_ARGS} -o nobody -g ${BINGRP} -m 644 /dev/null \
+	${INSTALL} -o nobody -g ${BINGRP} -m 644 /dev/null \
 	    ${DESTDIR}/var/db/locate.database
 .endif
-	${INSTALL} ${TAG_ARGS} -o ${BINOWN} -g ${BINGRP} -m 644 ${.CURDIR}/minfree \
+	${INSTALL} -o ${BINOWN} -g ${BINGRP} -m 644 ${.CURDIR}/minfree \
 	    ${DESTDIR}/var/crash
-	cd ${.CURDIR}/..; ${INSTALL} ${TAG_ARGS} -o ${BINOWN} -g ${BINGRP} -m 444 \
+	cd ${.CURDIR}/..; ${INSTALL} -o ${BINOWN} -g ${BINGRP} -m 444 \
 		${FREEBSD} ${DESTDIR}/
 .if ${MK_BOOT} != "no"
 .if exists(${.CURDIR}/../sys/${MACHINE}/conf/GENERIC.hints)
-	${INSTALL} ${TAG_ARGS} -o ${BINOWN} -g ${BINGRP} -m 444 \
+	${INSTALL} -o ${BINOWN} -g ${BINGRP} -m 444 \
 	    ${.CURDIR}/../sys/${MACHINE}/conf/GENERIC.hints \
 	    ${DESTDIR}/boot/device.hints
 .endif
@@ -377,16 +377,12 @@
 		shift; \
 		d=$$1; \
 		test "$$d" == "/" && d=""; \
-		d=$$d; \
+		d=${DISTBASE}$$d; \
 		shift; \
-<<<<<<< HEAD
-		${ECHO} "${MTREE_CMD:N-W} -C -f $$m -K all | " \
-=======
 		test -d ${DESTDIR}/$$d || mkdir -p ${DESTDIR}/$$d; \
 		${ECHO} "${MTREE_CMD:N-W} -C -f $$m -K uname,gname | " \
->>>>>>> 9dba9460
 		    "sed s#^\.#.$$d# | ${METALOG.add}" ; \
-		${MTREE_CMD:N-W} -C -f $$m -K all | sed s#^\.#.$$d# | \
+		${MTREE_CMD:N-W} -C -f $$m -K uname,gname | sed s#^\.#.$$d# | \
 		    ${METALOG.add} ; \
 	done; true
 .endif
@@ -425,7 +421,7 @@
 .endif
 
 etc-examples:
-	cd ${.CURDIR}; ${INSTALL} ${TAG_ARGS} -o ${BINOWN} -g ${BINGRP} -m 444 \
+	cd ${.CURDIR}; ${INSTALL} -o ${BINOWN} -g ${BINGRP} -m 444 \
 	    ${BIN1} ${BIN2} nsmb.conf opieaccess \
 	    ${DESTDIR}/usr/share/examples/etc
 	${_+_}cd ${.CURDIR}/defaults; ${MAKE} install \
