--- conflicted
+++ resolved
@@ -927,13 +927,9 @@
 vm_page_remove(vm_page_t m)
 {
 	vm_object_t object;
-<<<<<<< HEAD
 #ifndef VM_RADIX
-	vm_page_t root;
+	vm_page_t next, prev, root;
 #endif
-=======
-	vm_page_t next, prev, root;
->>>>>>> 4650efb0
 
 	if ((m->oflags & VPO_UNMANAGED) == 0)
 		vm_page_lock_assert(m, MA_OWNED);
@@ -987,12 +983,8 @@
 		}
 		object->root = root;
 	}
-<<<<<<< HEAD
-	object->root = root;
 #endif
 
-=======
->>>>>>> 4650efb0
 	TAILQ_REMOVE(&object->memq, m, listq);
 
 	/*
@@ -2168,11 +2160,7 @@
 		}
 		object->root = root;
 	}
-<<<<<<< HEAD
-	object->root = root;
 #endif
-=======
->>>>>>> 4650efb0
 	TAILQ_REMOVE(&object->memq, m, listq);
 	object->resident_page_count--;
 
