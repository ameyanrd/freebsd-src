--- conflicted
+++ resolved
@@ -26,22 +26,13 @@
  * (INCLUDING NEGLIGENCE OR OTHERWISE) ARISING IN ANY WAY OUT OF THE USE OF
  * THIS SOFTWARE, EVEN IF ADVISED OF THE POSSIBILITY OF SUCH DAMAGE.
  *
-<<<<<<< HEAD
  * P4: //depot/projects/trustedbsd/openbsm/sys/bsm/audit.h#1
  * $FreeBSD$
-=======
- * $P4: //depot/projects/trustedbsd/openbsm/sys/bsm/audit.h#2 $
->>>>>>> 980b6e45
  */
 
 #ifndef _BSM_AUDIT_H
 #define	_BSM_AUDIT_H
 
-<<<<<<< HEAD
-#include <sys/param.h>
-#include <sys/cdefs.h>
-#include <sys/queue.h>
-=======
 #ifdef	__APPLE__
 /* Temporary until rdar://problem/6133383 is resolved. */
 #include <sys/types.h>
@@ -50,7 +41,6 @@
 #include <sys/cdefs.h>
 #include <sys/queue.h>
 #endif /* __APPLE__ */
->>>>>>> 980b6e45
 
 #define	AUDIT_RECORD_MAGIC	0x828a0f1b
 #define	MAX_AUDIT_RECORDS	20
