/*
 * CDDL HEADER START
 *
 * The contents of this file are subject to the terms of the
 * Common Development and Distribution License (the "License").
 * You may not use this file except in compliance with the License.
 *
 * You can obtain a copy of the license at usr/src/OPENSOLARIS.LICENSE
 * or http://www.opensolaris.org/os/licensing.
 * See the License for the specific language governing permissions
 * and limitations under the License.
 *
 * When distributing Covered Code, include this CDDL HEADER in each
 * file and include the License file at usr/src/OPENSOLARIS.LICENSE.
 * If applicable, add the following below this CDDL HEADER, with the
 * fields enclosed by brackets "[]" replaced with your own identifying
 * information: Portions Copyright [yyyy] [name of copyright owner]
 *
 * CDDL HEADER END
 */
/*
 * Copyright (c) 2005, 2010, Oracle and/or its affiliates. All rights reserved.
 * Copyright (c) 2012 by Delphix. All rights reserved.
 */

/* Portions Copyright 2007 Jeremy Teo */
/* Portions Copyright 2010 Robert Milkowski */

#include <sys/types.h>
#include <sys/param.h>
#include <sys/time.h>
#include <sys/systm.h>
#include <sys/sysmacros.h>
#include <sys/resource.h>
#include <sys/vfs.h>
#include <sys/vnode.h>
#include <sys/file.h>
#include <sys/stat.h>
#include <sys/kmem.h>
#include <sys/taskq.h>
#include <sys/uio.h>
#include <sys/atomic.h>
#include <sys/namei.h>
#include <sys/mman.h>
#include <sys/cmn_err.h>
#include <sys/errno.h>
#include <sys/unistd.h>
#include <sys/zfs_dir.h>
#include <sys/zfs_ioctl.h>
#include <sys/fs/zfs.h>
#include <sys/dmu.h>
#include <sys/dmu_objset.h>
#include <sys/spa.h>
#include <sys/txg.h>
#include <sys/dbuf.h>
#include <sys/zap.h>
#include <sys/sa.h>
#include <sys/dirent.h>
#include <sys/policy.h>
#include <sys/sunddi.h>
#include <sys/filio.h>
#include <sys/sid.h>
#include <sys/zfs_ctldir.h>
#include <sys/zfs_fuid.h>
#include <sys/zfs_sa.h>
#include <sys/dnlc.h>
#include <sys/zfs_rlock.h>
#include <sys/extdirent.h>
#include <sys/kidmap.h>
#include <sys/bio.h>
#include <sys/buf.h>
#include <sys/sf_buf.h>
#include <sys/sched.h>
#include <sys/acl.h>
#include <vm/vm_param.h>
#include <vm/vm_pageout.h>

/*
 * Programming rules.
 *
 * Each vnode op performs some logical unit of work.  To do this, the ZPL must
 * properly lock its in-core state, create a DMU transaction, do the work,
 * record this work in the intent log (ZIL), commit the DMU transaction,
 * and wait for the intent log to commit if it is a synchronous operation.
 * Moreover, the vnode ops must work in both normal and log replay context.
 * The ordering of events is important to avoid deadlocks and references
 * to freed memory.  The example below illustrates the following Big Rules:
 *
 *  (1) A check must be made in each zfs thread for a mounted file system.
 *	This is done avoiding races using ZFS_ENTER(zfsvfs).
 *      A ZFS_EXIT(zfsvfs) is needed before all returns.  Any znodes
 *      must be checked with ZFS_VERIFY_ZP(zp).  Both of these macros
 *      can return EIO from the calling function.
 *
 *  (2)	VN_RELE() should always be the last thing except for zil_commit()
 *	(if necessary) and ZFS_EXIT(). This is for 3 reasons:
 *	First, if it's the last reference, the vnode/znode
 *	can be freed, so the zp may point to freed memory.  Second, the last
 *	reference will call zfs_zinactive(), which may induce a lot of work --
 *	pushing cached pages (which acquires range locks) and syncing out
 *	cached atime changes.  Third, zfs_zinactive() may require a new tx,
 *	which could deadlock the system if you were already holding one.
 *	If you must call VN_RELE() within a tx then use VN_RELE_ASYNC().
 *
 *  (3)	All range locks must be grabbed before calling dmu_tx_assign(),
 *	as they can span dmu_tx_assign() calls.
 *
 *  (4)	Always pass TXG_NOWAIT as the second argument to dmu_tx_assign().
 *	This is critical because we don't want to block while holding locks.
 *	Note, in particular, that if a lock is sometimes acquired before
 *	the tx assigns, and sometimes after (e.g. z_lock), then failing to
 *	use a non-blocking assign can deadlock the system.  The scenario:
 *
 *	Thread A has grabbed a lock before calling dmu_tx_assign().
 *	Thread B is in an already-assigned tx, and blocks for this lock.
 *	Thread A calls dmu_tx_assign(TXG_WAIT) and blocks in txg_wait_open()
 *	forever, because the previous txg can't quiesce until B's tx commits.
 *
 *	If dmu_tx_assign() returns ERESTART and zfsvfs->z_assign is TXG_NOWAIT,
 *	then drop all locks, call dmu_tx_wait(), and try again.
 *
 *  (5)	If the operation succeeded, generate the intent log entry for it
 *	before dropping locks.  This ensures that the ordering of events
 *	in the intent log matches the order in which they actually occurred.
 *      During ZIL replay the zfs_log_* functions will update the sequence
 *	number to indicate the zil transaction has replayed.
 *
 *  (6)	At the end of each vnode op, the DMU tx must always commit,
 *	regardless of whether there were any errors.
 *
 *  (7)	After dropping all locks, invoke zil_commit(zilog, foid)
 *	to ensure that synchronous semantics are provided when necessary.
 *
 * In general, this is how things should be ordered in each vnode op:
 *
 *	ZFS_ENTER(zfsvfs);		// exit if unmounted
 * top:
 *	zfs_dirent_lock(&dl, ...)	// lock directory entry (may VN_HOLD())
 *	rw_enter(...);			// grab any other locks you need
 *	tx = dmu_tx_create(...);	// get DMU tx
 *	dmu_tx_hold_*();		// hold each object you might modify
 *	error = dmu_tx_assign(tx, TXG_NOWAIT);	// try to assign
 *	if (error) {
 *		rw_exit(...);		// drop locks
 *		zfs_dirent_unlock(dl);	// unlock directory entry
 *		VN_RELE(...);		// release held vnodes
 *		if (error == ERESTART) {
 *			dmu_tx_wait(tx);
 *			dmu_tx_abort(tx);
 *			goto top;
 *		}
 *		dmu_tx_abort(tx);	// abort DMU tx
 *		ZFS_EXIT(zfsvfs);	// finished in zfs
 *		return (error);		// really out of space
 *	}
 *	error = do_real_work();		// do whatever this VOP does
 *	if (error == 0)
 *		zfs_log_*(...);		// on success, make ZIL entry
 *	dmu_tx_commit(tx);		// commit DMU tx -- error or not
 *	rw_exit(...);			// drop locks
 *	zfs_dirent_unlock(dl);		// unlock directory entry
 *	VN_RELE(...);			// release held vnodes
 *	zil_commit(zilog, foid);	// synchronous when necessary
 *	ZFS_EXIT(zfsvfs);		// finished in zfs
 *	return (error);			// done, report error
 */

/* ARGSUSED */
static int
zfs_open(vnode_t **vpp, int flag, cred_t *cr, caller_context_t *ct)
{
	znode_t	*zp = VTOZ(*vpp);
	zfsvfs_t *zfsvfs = zp->z_zfsvfs;

	ZFS_ENTER(zfsvfs);
	ZFS_VERIFY_ZP(zp);

	if ((flag & FWRITE) && (zp->z_pflags & ZFS_APPENDONLY) &&
	    ((flag & FAPPEND) == 0)) {
		ZFS_EXIT(zfsvfs);
		return (EPERM);
	}

	if (!zfs_has_ctldir(zp) && zp->z_zfsvfs->z_vscan &&
	    ZTOV(zp)->v_type == VREG &&
	    !(zp->z_pflags & ZFS_AV_QUARANTINED) && zp->z_size > 0) {
		if (fs_vscan(*vpp, cr, 0) != 0) {
			ZFS_EXIT(zfsvfs);
			return (EACCES);
		}
	}

	/* Keep a count of the synchronous opens in the znode */
	if (flag & (FSYNC | FDSYNC))
		atomic_inc_32(&zp->z_sync_cnt);

	ZFS_EXIT(zfsvfs);
	return (0);
}

/* ARGSUSED */
static int
zfs_close(vnode_t *vp, int flag, int count, offset_t offset, cred_t *cr,
    caller_context_t *ct)
{
	znode_t	*zp = VTOZ(vp);
	zfsvfs_t *zfsvfs = zp->z_zfsvfs;

	/*
	 * Clean up any locks held by this process on the vp.
	 */
	cleanlocks(vp, ddi_get_pid(), 0);
	cleanshares(vp, ddi_get_pid());

	ZFS_ENTER(zfsvfs);
	ZFS_VERIFY_ZP(zp);

	/* Decrement the synchronous opens in the znode */
	if ((flag & (FSYNC | FDSYNC)) && (count == 1))
		atomic_dec_32(&zp->z_sync_cnt);

	if (!zfs_has_ctldir(zp) && zp->z_zfsvfs->z_vscan &&
	    ZTOV(zp)->v_type == VREG &&
	    !(zp->z_pflags & ZFS_AV_QUARANTINED) && zp->z_size > 0)
		VERIFY(fs_vscan(vp, cr, 1) == 0);

	ZFS_EXIT(zfsvfs);
	return (0);
}

/*
 * Lseek support for finding holes (cmd == _FIO_SEEK_HOLE) and
 * data (cmd == _FIO_SEEK_DATA). "off" is an in/out parameter.
 */
static int
zfs_holey(vnode_t *vp, u_long cmd, offset_t *off)
{
	znode_t	*zp = VTOZ(vp);
	uint64_t noff = (uint64_t)*off; /* new offset */
	uint64_t file_sz;
	int error;
	boolean_t hole;

	file_sz = zp->z_size;
	if (noff >= file_sz)  {
		return (ENXIO);
	}

	if (cmd == _FIO_SEEK_HOLE)
		hole = B_TRUE;
	else
		hole = B_FALSE;

	error = dmu_offset_next(zp->z_zfsvfs->z_os, zp->z_id, hole, &noff);

	/* end of file? */
	if ((error == ESRCH) || (noff > file_sz)) {
		/*
		 * Handle the virtual hole at the end of file.
		 */
		if (hole) {
			*off = file_sz;
			return (0);
		}
		return (ENXIO);
	}

	if (noff < *off)
		return (error);
	*off = noff;
	return (error);
}

/* ARGSUSED */
static int
zfs_ioctl(vnode_t *vp, u_long com, intptr_t data, int flag, cred_t *cred,
    int *rvalp, caller_context_t *ct)
{
	offset_t off;
	int error;
	zfsvfs_t *zfsvfs;
	znode_t *zp;

	switch (com) {
	case _FIOFFS:
		return (0);

		/*
		 * The following two ioctls are used by bfu.  Faking out,
		 * necessary to avoid bfu errors.
		 */
	case _FIOGDIO:
	case _FIOSDIO:
		return (0);

	case _FIO_SEEK_DATA:
	case _FIO_SEEK_HOLE:
#ifdef sun
		if (ddi_copyin((void *)data, &off, sizeof (off), flag))
			return (EFAULT);
#else
		off = *(offset_t *)data;
#endif
		zp = VTOZ(vp);
		zfsvfs = zp->z_zfsvfs;
		ZFS_ENTER(zfsvfs);
		ZFS_VERIFY_ZP(zp);

		/* offset parameter is in/out */
		error = zfs_holey(vp, com, &off);
		ZFS_EXIT(zfsvfs);
		if (error)
			return (error);
#ifdef sun
		if (ddi_copyout(&off, (void *)data, sizeof (off), flag))
			return (EFAULT);
#else
		*(offset_t *)data = off;
#endif
		return (0);
	}
	return (ENOTTY);
}

static vm_page_t
page_busy(vnode_t *vp, int64_t start, int64_t off, int64_t nbytes)
{
	vm_object_t obj;
	vm_page_t pp;

	obj = vp->v_object;
	VM_OBJECT_LOCK_ASSERT(obj, MA_OWNED);

	for (;;) {
<<<<<<< HEAD
		pp = vm_radix_lookup(&obj->rtree, OFF_TO_IDX(start),
		    VM_RADIX_ANY);
		if (pp != NULL) {
			if (vm_page_is_valid(pp, (vm_offset_t)off, nbytes)) {
				if ((pp->oflags & VPO_BUSY) != 0) {
					/*
					 * Reference the page before unlocking
					 * and sleeping so that the page
					 * daemon is less likely to reclaim it.
					 */
					vm_page_reference(pp);
					vm_page_sleep(pp, "zfsmwb");
					continue;
				}
				vm_page_busy(pp);
				vm_page_undirty(pp);
			} else {
				if (obj->cached_page_count != 0 &&
				    (pp->flags & PG_CACHED) != 0) {
					mtx_lock(&vm_page_queue_free_mtx);
					if (pp->object == obj)
						vm_page_cache_free(pp);
					mtx_unlock(&vm_page_queue_free_mtx);
				}
				pp = NULL;
			}
=======
		if ((pp = vm_page_lookup(obj, OFF_TO_IDX(start))) != NULL &&
		    pp->valid) {
			if ((pp->oflags & VPO_BUSY) != 0) {
				/*
				 * Reference the page before unlocking and
				 * sleeping so that the page daemon is less
				 * likely to reclaim it.
				 */
				vm_page_reference(pp);
				vm_page_sleep(pp, "zfsmwb");
				continue;
			}
		} else {
			pp = vm_page_alloc(obj, OFF_TO_IDX(start),
			    VM_ALLOC_SYSTEM | VM_ALLOC_IFCACHED |
			    VM_ALLOC_NOBUSY);
		}

		if (pp != NULL) {
			ASSERT3U(pp->valid, ==, VM_PAGE_BITS_ALL);
			vm_object_pip_add(obj, 1);
			vm_page_io_start(pp);
			pmap_remove_write(pp);
			vm_page_clear_dirty(pp, off, nbytes);
>>>>>>> 2d2c37fb
		}
		break;
	}
	return (pp);
}

static void
page_unbusy(vm_page_t pp)
{

	vm_page_io_finish(pp);
	vm_object_pip_subtract(pp->object, 1);
}

static vm_page_t
page_hold(vnode_t *vp, int64_t start)
{
	vm_object_t obj;
	vm_page_t pp;

	obj = vp->v_object;
	VM_OBJECT_LOCK_ASSERT(obj, MA_OWNED);

	for (;;) {
		if ((pp = vm_page_lookup(obj, OFF_TO_IDX(start))) != NULL &&
		    pp->valid) {
			if ((pp->oflags & VPO_BUSY) != 0) {
				/*
				 * Reference the page before unlocking and
				 * sleeping so that the page daemon is less
				 * likely to reclaim it.
				 */
				vm_page_reference(pp);
				vm_page_sleep(pp, "zfsmwb");
				continue;
			}

			ASSERT3U(pp->valid, ==, VM_PAGE_BITS_ALL);
			vm_page_lock(pp);
			vm_page_hold(pp);
			vm_page_unlock(pp);

		} else
			pp = NULL;
		break;
	}
	return (pp);
}

static void
page_unhold(vm_page_t pp)
{

	vm_page_lock(pp);
	vm_page_unhold(pp);
	vm_page_unlock(pp);
}

static caddr_t
zfs_map_page(vm_page_t pp, struct sf_buf **sfp)
{

	*sfp = sf_buf_alloc(pp, 0);
	return ((caddr_t)sf_buf_kva(*sfp));
}

static void
zfs_unmap_page(struct sf_buf *sf)
{

	sf_buf_free(sf);
}

/*
 * When a file is memory mapped, we must keep the IO data synchronized
 * between the DMU cache and the memory mapped pages.  What this means:
 *
 * On Write:	If we find a memory mapped page, we write to *both*
 *		the page and the dmu buffer.
 */
static void
update_pages(vnode_t *vp, int64_t start, int len, objset_t *os, uint64_t oid,
    int segflg, dmu_tx_t *tx)
{
	vm_object_t obj;
	struct sf_buf *sf;
	caddr_t va;
	int off;

	ASSERT(vp->v_mount != NULL);
	obj = vp->v_object;
	ASSERT(obj != NULL);

	off = start & PAGEOFFSET;
	VM_OBJECT_LOCK(obj);
	for (start &= PAGEMASK; len > 0; start += PAGESIZE) {
		vm_page_t pp;
		int nbytes = imin(PAGESIZE - off, len);

		if (segflg == UIO_NOCOPY) {
			pp = vm_page_lookup(obj, OFF_TO_IDX(start));
			KASSERT(pp != NULL,
			    ("zfs update_pages: NULL page in putpages case"));
			KASSERT(off == 0,
			    ("zfs update_pages: unaligned data in putpages case"));
			KASSERT(pp->valid == VM_PAGE_BITS_ALL,
			    ("zfs update_pages: invalid page in putpages case"));
			KASSERT(pp->busy > 0,
			    ("zfs update_pages: unbusy page in putpages case"));
			KASSERT(!pmap_page_is_write_mapped(pp),
			    ("zfs update_pages: writable page in putpages case"));
			VM_OBJECT_UNLOCK(obj);

			va = zfs_map_page(pp, &sf);
			(void) dmu_write(os, oid, start, nbytes, va, tx);
			zfs_unmap_page(sf);

			VM_OBJECT_LOCK(obj);
			vm_page_undirty(pp);
		} else if ((pp = page_busy(vp, start, off, nbytes)) != NULL) {
			VM_OBJECT_UNLOCK(obj);

			va = zfs_map_page(pp, &sf);
			(void) dmu_read(os, oid, start+off, nbytes,
			    va+off, DMU_READ_PREFETCH);;
			zfs_unmap_page(sf);

			VM_OBJECT_LOCK(obj);
			page_unbusy(pp);
		}
		len -= nbytes;
		off = 0;
	}
	if (segflg != UIO_NOCOPY)
		vm_object_pip_wakeupn(obj, 0);
	VM_OBJECT_UNLOCK(obj);
}

/*
 * Read with UIO_NOCOPY flag means that sendfile(2) requests
 * ZFS to populate a range of page cache pages with data.
 *
 * NOTE: this function could be optimized to pre-allocate
 * all pages in advance, drain VPO_BUSY on all of them,
 * map them into contiguous KVA region and populate them
 * in one single dmu_read() call.
 */
static int
mappedread_sf(vnode_t *vp, int nbytes, uio_t *uio)
{
	znode_t *zp = VTOZ(vp);
	objset_t *os = zp->z_zfsvfs->z_os;
	struct sf_buf *sf;
	vm_object_t obj;
	vm_page_t pp;
	int64_t start;
	caddr_t va;
	int len = nbytes;
	int off;
	int error = 0;

	ASSERT(uio->uio_segflg == UIO_NOCOPY);
	ASSERT(vp->v_mount != NULL);
	obj = vp->v_object;
	ASSERT(obj != NULL);
	ASSERT((uio->uio_loffset & PAGEOFFSET) == 0);

	VM_OBJECT_LOCK(obj);
	for (start = uio->uio_loffset; len > 0; start += PAGESIZE) {
		int bytes = MIN(PAGESIZE, len);

		pp = vm_page_grab(obj, OFF_TO_IDX(start), VM_ALLOC_NOBUSY |
		    VM_ALLOC_NORMAL | VM_ALLOC_RETRY | VM_ALLOC_IGN_SBUSY);
		if (pp->valid == 0) {
			vm_page_io_start(pp);
			VM_OBJECT_UNLOCK(obj);
			va = zfs_map_page(pp, &sf);
			error = dmu_read(os, zp->z_id, start, bytes, va,
			    DMU_READ_PREFETCH);
			if (bytes != PAGESIZE && error == 0)
				bzero(va + bytes, PAGESIZE - bytes);
			zfs_unmap_page(sf);
			VM_OBJECT_LOCK(obj);
			vm_page_io_finish(pp);
			vm_page_lock(pp);
			if (error) {
				vm_page_free(pp);
			} else {
				pp->valid = VM_PAGE_BITS_ALL;
				vm_page_activate(pp);
			}
			vm_page_unlock(pp);
		}
		if (error)
			break;
		uio->uio_resid -= bytes;
		uio->uio_offset += bytes;
		len -= bytes;
	}
	VM_OBJECT_UNLOCK(obj);
	return (error);
}

/*
 * When a file is memory mapped, we must keep the IO data synchronized
 * between the DMU cache and the memory mapped pages.  What this means:
 *
 * On Read:	We "read" preferentially from memory mapped pages,
 *		else we default from the dmu buffer.
 *
 * NOTE: We will always "break up" the IO into PAGESIZE uiomoves when
 *	the file is memory mapped.
 */
static int
mappedread(vnode_t *vp, int nbytes, uio_t *uio)
{
	znode_t *zp = VTOZ(vp);
	objset_t *os = zp->z_zfsvfs->z_os;
	vm_object_t obj;
	int64_t start;
	caddr_t va;
	int len = nbytes;
	int off;
	int error = 0;

	ASSERT(vp->v_mount != NULL);
	obj = vp->v_object;
	ASSERT(obj != NULL);

	start = uio->uio_loffset;
	off = start & PAGEOFFSET;
	VM_OBJECT_LOCK(obj);
	for (start &= PAGEMASK; len > 0; start += PAGESIZE) {
		vm_page_t pp;
		uint64_t bytes = MIN(PAGESIZE - off, len);

		if (pp = page_hold(vp, start)) {
			struct sf_buf *sf;
			caddr_t va;

			VM_OBJECT_UNLOCK(obj);
			va = zfs_map_page(pp, &sf);
			error = uiomove(va + off, bytes, UIO_READ, uio);
			zfs_unmap_page(sf);
			VM_OBJECT_LOCK(obj);
			page_unhold(pp);
		} else {
			VM_OBJECT_UNLOCK(obj);
			error = dmu_read_uio(os, zp->z_id, uio, bytes);
			VM_OBJECT_LOCK(obj);
		}
		len -= bytes;
		off = 0;
		if (error)
			break;
	}
	VM_OBJECT_UNLOCK(obj);
	return (error);
}

offset_t zfs_read_chunk_size = 1024 * 1024; /* Tunable */

/*
 * Read bytes from specified file into supplied buffer.
 *
 *	IN:	vp	- vnode of file to be read from.
 *		uio	- structure supplying read location, range info,
 *			  and return buffer.
 *		ioflag	- SYNC flags; used to provide FRSYNC semantics.
 *		cr	- credentials of caller.
 *		ct	- caller context
 *
 *	OUT:	uio	- updated offset and range, buffer filled.
 *
 *	RETURN:	0 if success
 *		error code if failure
 *
 * Side Effects:
 *	vp - atime updated if byte count > 0
 */
/* ARGSUSED */
static int
zfs_read(vnode_t *vp, uio_t *uio, int ioflag, cred_t *cr, caller_context_t *ct)
{
	znode_t		*zp = VTOZ(vp);
	zfsvfs_t	*zfsvfs = zp->z_zfsvfs;
	objset_t	*os;
	ssize_t		n, nbytes;
	int		error;
	rl_t		*rl;
	xuio_t		*xuio = NULL;

	ZFS_ENTER(zfsvfs);
	ZFS_VERIFY_ZP(zp);
	os = zfsvfs->z_os;

	if (zp->z_pflags & ZFS_AV_QUARANTINED) {
		ZFS_EXIT(zfsvfs);
		return (EACCES);
	}

	/*
	 * Validate file offset
	 */
	if (uio->uio_loffset < (offset_t)0) {
		ZFS_EXIT(zfsvfs);
		return (EINVAL);
	}

	/*
	 * Fasttrack empty reads
	 */
	if (uio->uio_resid == 0) {
		ZFS_EXIT(zfsvfs);
		return (0);
	}

	/*
	 * Check for mandatory locks
	 */
	if (MANDMODE(zp->z_mode)) {
		if (error = chklock(vp, FREAD,
		    uio->uio_loffset, uio->uio_resid, uio->uio_fmode, ct)) {
			ZFS_EXIT(zfsvfs);
			return (error);
		}
	}

	/*
	 * If we're in FRSYNC mode, sync out this znode before reading it.
	 */
	if (zfsvfs->z_log &&
	    (ioflag & FRSYNC || zfsvfs->z_os->os_sync == ZFS_SYNC_ALWAYS))
		zil_commit(zfsvfs->z_log, zp->z_id);

	/*
	 * Lock the range against changes.
	 */
	rl = zfs_range_lock(zp, uio->uio_loffset, uio->uio_resid, RL_READER);

	/*
	 * If we are reading past end-of-file we can skip
	 * to the end; but we might still need to set atime.
	 */
	if (uio->uio_loffset >= zp->z_size) {
		error = 0;
		goto out;
	}

	ASSERT(uio->uio_loffset < zp->z_size);
	n = MIN(uio->uio_resid, zp->z_size - uio->uio_loffset);

#ifdef sun
	if ((uio->uio_extflg == UIO_XUIO) &&
	    (((xuio_t *)uio)->xu_type == UIOTYPE_ZEROCOPY)) {
		int nblk;
		int blksz = zp->z_blksz;
		uint64_t offset = uio->uio_loffset;

		xuio = (xuio_t *)uio;
		if ((ISP2(blksz))) {
			nblk = (P2ROUNDUP(offset + n, blksz) - P2ALIGN(offset,
			    blksz)) / blksz;
		} else {
			ASSERT(offset + n <= blksz);
			nblk = 1;
		}
		(void) dmu_xuio_init(xuio, nblk);

		if (vn_has_cached_data(vp)) {
			/*
			 * For simplicity, we always allocate a full buffer
			 * even if we only expect to read a portion of a block.
			 */
			while (--nblk >= 0) {
				(void) dmu_xuio_add(xuio,
				    dmu_request_arcbuf(sa_get_db(zp->z_sa_hdl),
				    blksz), 0, blksz);
			}
		}
	}
#endif	/* sun */

	while (n > 0) {
		nbytes = MIN(n, zfs_read_chunk_size -
		    P2PHASE(uio->uio_loffset, zfs_read_chunk_size));

#ifdef __FreeBSD__
		if (uio->uio_segflg == UIO_NOCOPY)
			error = mappedread_sf(vp, nbytes, uio);
		else
#endif /* __FreeBSD__ */
		if (vn_has_cached_data(vp))
			error = mappedread(vp, nbytes, uio);
		else
			error = dmu_read_uio(os, zp->z_id, uio, nbytes);
		if (error) {
			/* convert checksum errors into IO errors */
			if (error == ECKSUM)
				error = EIO;
			break;
		}

		n -= nbytes;
	}
out:
	zfs_range_unlock(rl);

	ZFS_ACCESSTIME_STAMP(zfsvfs, zp);
	ZFS_EXIT(zfsvfs);
	return (error);
}

/*
 * Write the bytes to a file.
 *
 *	IN:	vp	- vnode of file to be written to.
 *		uio	- structure supplying write location, range info,
 *			  and data buffer.
 *		ioflag	- FAPPEND flag set if in append mode.
 *		cr	- credentials of caller.
 *		ct	- caller context (NFS/CIFS fem monitor only)
 *
 *	OUT:	uio	- updated offset and range.
 *
 *	RETURN:	0 if success
 *		error code if failure
 *
 * Timestamps:
 *	vp - ctime|mtime updated if byte count > 0
 */

/* ARGSUSED */
static int
zfs_write(vnode_t *vp, uio_t *uio, int ioflag, cred_t *cr, caller_context_t *ct)
{
	znode_t		*zp = VTOZ(vp);
	rlim64_t	limit = MAXOFFSET_T;
	ssize_t		start_resid = uio->uio_resid;
	ssize_t		tx_bytes;
	uint64_t	end_size;
	dmu_tx_t	*tx;
	zfsvfs_t	*zfsvfs = zp->z_zfsvfs;
	zilog_t		*zilog;
	offset_t	woff;
	ssize_t		n, nbytes;
	rl_t		*rl;
	int		max_blksz = zfsvfs->z_max_blksz;
	int		error;
	arc_buf_t	*abuf;
	iovec_t		*aiov;
	xuio_t		*xuio = NULL;
	int		i_iov = 0;
	int		iovcnt = uio->uio_iovcnt;
	iovec_t		*iovp = uio->uio_iov;
	int		write_eof;
	int		count = 0;
	sa_bulk_attr_t	bulk[4];
	uint64_t	mtime[2], ctime[2];

	/*
	 * Fasttrack empty write
	 */
	n = start_resid;
	if (n == 0)
		return (0);

	if (limit == RLIM64_INFINITY || limit > MAXOFFSET_T)
		limit = MAXOFFSET_T;

	ZFS_ENTER(zfsvfs);
	ZFS_VERIFY_ZP(zp);

	SA_ADD_BULK_ATTR(bulk, count, SA_ZPL_MTIME(zfsvfs), NULL, &mtime, 16);
	SA_ADD_BULK_ATTR(bulk, count, SA_ZPL_CTIME(zfsvfs), NULL, &ctime, 16);
	SA_ADD_BULK_ATTR(bulk, count, SA_ZPL_SIZE(zfsvfs), NULL,
	    &zp->z_size, 8);
	SA_ADD_BULK_ATTR(bulk, count, SA_ZPL_FLAGS(zfsvfs), NULL,
	    &zp->z_pflags, 8);

	/*
	 * If immutable or not appending then return EPERM
	 */
	if ((zp->z_pflags & (ZFS_IMMUTABLE | ZFS_READONLY)) ||
	    ((zp->z_pflags & ZFS_APPENDONLY) && !(ioflag & FAPPEND) &&
	    (uio->uio_loffset < zp->z_size))) {
		ZFS_EXIT(zfsvfs);
		return (EPERM);
	}

	zilog = zfsvfs->z_log;

	/*
	 * Validate file offset
	 */
	woff = ioflag & FAPPEND ? zp->z_size : uio->uio_loffset;
	if (woff < 0) {
		ZFS_EXIT(zfsvfs);
		return (EINVAL);
	}

	/*
	 * Check for mandatory locks before calling zfs_range_lock()
	 * in order to prevent a deadlock with locks set via fcntl().
	 */
	if (MANDMODE((mode_t)zp->z_mode) &&
	    (error = chklock(vp, FWRITE, woff, n, uio->uio_fmode, ct)) != 0) {
		ZFS_EXIT(zfsvfs);
		return (error);
	}

#ifdef sun
	/*
	 * Pre-fault the pages to ensure slow (eg NFS) pages
	 * don't hold up txg.
	 * Skip this if uio contains loaned arc_buf.
	 */
	if ((uio->uio_extflg == UIO_XUIO) &&
	    (((xuio_t *)uio)->xu_type == UIOTYPE_ZEROCOPY))
		xuio = (xuio_t *)uio;
	else
		uio_prefaultpages(MIN(n, max_blksz), uio);
#endif	/* sun */

	/*
	 * If in append mode, set the io offset pointer to eof.
	 */
	if (ioflag & FAPPEND) {
		/*
		 * Obtain an appending range lock to guarantee file append
		 * semantics.  We reset the write offset once we have the lock.
		 */
		rl = zfs_range_lock(zp, 0, n, RL_APPEND);
		woff = rl->r_off;
		if (rl->r_len == UINT64_MAX) {
			/*
			 * We overlocked the file because this write will cause
			 * the file block size to increase.
			 * Note that zp_size cannot change with this lock held.
			 */
			woff = zp->z_size;
		}
		uio->uio_loffset = woff;
	} else {
		/*
		 * Note that if the file block size will change as a result of
		 * this write, then this range lock will lock the entire file
		 * so that we can re-write the block safely.
		 */
		rl = zfs_range_lock(zp, woff, n, RL_WRITER);
	}

	if (vn_rlimit_fsize(vp, uio, uio->uio_td)) {
		zfs_range_unlock(rl);
		ZFS_EXIT(zfsvfs);
		return (EFBIG);
	}

	if (woff >= limit) {
		zfs_range_unlock(rl);
		ZFS_EXIT(zfsvfs);
		return (EFBIG);
	}

	if ((woff + n) > limit || woff > (limit - n))
		n = limit - woff;

	/* Will this write extend the file length? */
	write_eof = (woff + n > zp->z_size);

	end_size = MAX(zp->z_size, woff + n);

	/*
	 * Write the file in reasonable size chunks.  Each chunk is written
	 * in a separate transaction; this keeps the intent log records small
	 * and allows us to do more fine-grained space accounting.
	 */
	while (n > 0) {
		abuf = NULL;
		woff = uio->uio_loffset;
again:
		if (zfs_owner_overquota(zfsvfs, zp, B_FALSE) ||
		    zfs_owner_overquota(zfsvfs, zp, B_TRUE)) {
			if (abuf != NULL)
				dmu_return_arcbuf(abuf);
			error = EDQUOT;
			break;
		}

		if (xuio && abuf == NULL) {
			ASSERT(i_iov < iovcnt);
			aiov = &iovp[i_iov];
			abuf = dmu_xuio_arcbuf(xuio, i_iov);
			dmu_xuio_clear(xuio, i_iov);
			DTRACE_PROBE3(zfs_cp_write, int, i_iov,
			    iovec_t *, aiov, arc_buf_t *, abuf);
			ASSERT((aiov->iov_base == abuf->b_data) ||
			    ((char *)aiov->iov_base - (char *)abuf->b_data +
			    aiov->iov_len == arc_buf_size(abuf)));
			i_iov++;
		} else if (abuf == NULL && n >= max_blksz &&
		    woff >= zp->z_size &&
		    P2PHASE(woff, max_blksz) == 0 &&
		    zp->z_blksz == max_blksz) {
			/*
			 * This write covers a full block.  "Borrow" a buffer
			 * from the dmu so that we can fill it before we enter
			 * a transaction.  This avoids the possibility of
			 * holding up the transaction if the data copy hangs
			 * up on a pagefault (e.g., from an NFS server mapping).
			 */
			size_t cbytes;

			abuf = dmu_request_arcbuf(sa_get_db(zp->z_sa_hdl),
			    max_blksz);
			ASSERT(abuf != NULL);
			ASSERT(arc_buf_size(abuf) == max_blksz);
			if (error = uiocopy(abuf->b_data, max_blksz,
			    UIO_WRITE, uio, &cbytes)) {
				dmu_return_arcbuf(abuf);
				break;
			}
			ASSERT(cbytes == max_blksz);
		}

		/*
		 * Start a transaction.
		 */
		tx = dmu_tx_create(zfsvfs->z_os);
		dmu_tx_hold_sa(tx, zp->z_sa_hdl, B_FALSE);
		dmu_tx_hold_write(tx, zp->z_id, woff, MIN(n, max_blksz));
		zfs_sa_upgrade_txholds(tx, zp);
		error = dmu_tx_assign(tx, TXG_NOWAIT);
		if (error) {
			if (error == ERESTART) {
				dmu_tx_wait(tx);
				dmu_tx_abort(tx);
				goto again;
			}
			dmu_tx_abort(tx);
			if (abuf != NULL)
				dmu_return_arcbuf(abuf);
			break;
		}

		/*
		 * If zfs_range_lock() over-locked we grow the blocksize
		 * and then reduce the lock range.  This will only happen
		 * on the first iteration since zfs_range_reduce() will
		 * shrink down r_len to the appropriate size.
		 */
		if (rl->r_len == UINT64_MAX) {
			uint64_t new_blksz;

			if (zp->z_blksz > max_blksz) {
				ASSERT(!ISP2(zp->z_blksz));
				new_blksz = MIN(end_size, SPA_MAXBLOCKSIZE);
			} else {
				new_blksz = MIN(end_size, max_blksz);
			}
			zfs_grow_blocksize(zp, new_blksz, tx);
			zfs_range_reduce(rl, woff, n);
		}

		/*
		 * XXX - should we really limit each write to z_max_blksz?
		 * Perhaps we should use SPA_MAXBLOCKSIZE chunks?
		 */
		nbytes = MIN(n, max_blksz - P2PHASE(woff, max_blksz));

		if (woff + nbytes > zp->z_size)
			vnode_pager_setsize(vp, woff + nbytes);

		if (abuf == NULL) {
			tx_bytes = uio->uio_resid;
			error = dmu_write_uio_dbuf(sa_get_db(zp->z_sa_hdl),
			    uio, nbytes, tx);
			tx_bytes -= uio->uio_resid;
		} else {
			tx_bytes = nbytes;
			ASSERT(xuio == NULL || tx_bytes == aiov->iov_len);
			/*
			 * If this is not a full block write, but we are
			 * extending the file past EOF and this data starts
			 * block-aligned, use assign_arcbuf().  Otherwise,
			 * write via dmu_write().
			 */
			if (tx_bytes < max_blksz && (!write_eof ||
			    aiov->iov_base != abuf->b_data)) {
				ASSERT(xuio);
				dmu_write(zfsvfs->z_os, zp->z_id, woff,
				    aiov->iov_len, aiov->iov_base, tx);
				dmu_return_arcbuf(abuf);
				xuio_stat_wbuf_copied();
			} else {
				ASSERT(xuio || tx_bytes == max_blksz);
				dmu_assign_arcbuf(sa_get_db(zp->z_sa_hdl),
				    woff, abuf, tx);
			}
			ASSERT(tx_bytes <= uio->uio_resid);
			uioskip(uio, tx_bytes);
		}
		if (tx_bytes && vn_has_cached_data(vp)) {
			update_pages(vp, woff, tx_bytes, zfsvfs->z_os,
			    zp->z_id, uio->uio_segflg, tx);
		}

		/*
		 * If we made no progress, we're done.  If we made even
		 * partial progress, update the znode and ZIL accordingly.
		 */
		if (tx_bytes == 0) {
			(void) sa_update(zp->z_sa_hdl, SA_ZPL_SIZE(zfsvfs),
			    (void *)&zp->z_size, sizeof (uint64_t), tx);
			dmu_tx_commit(tx);
			ASSERT(error != 0);
			break;
		}

		/*
		 * Clear Set-UID/Set-GID bits on successful write if not
		 * privileged and at least one of the excute bits is set.
		 *
		 * It would be nice to to this after all writes have
		 * been done, but that would still expose the ISUID/ISGID
		 * to another app after the partial write is committed.
		 *
		 * Note: we don't call zfs_fuid_map_id() here because
		 * user 0 is not an ephemeral uid.
		 */
		mutex_enter(&zp->z_acl_lock);
		if ((zp->z_mode & (S_IXUSR | (S_IXUSR >> 3) |
		    (S_IXUSR >> 6))) != 0 &&
		    (zp->z_mode & (S_ISUID | S_ISGID)) != 0 &&
		    secpolicy_vnode_setid_retain(vp, cr,
		    (zp->z_mode & S_ISUID) != 0 && zp->z_uid == 0) != 0) {
			uint64_t newmode;
			zp->z_mode &= ~(S_ISUID | S_ISGID);
			newmode = zp->z_mode;
			(void) sa_update(zp->z_sa_hdl, SA_ZPL_MODE(zfsvfs),
			    (void *)&newmode, sizeof (uint64_t), tx);
		}
		mutex_exit(&zp->z_acl_lock);

		zfs_tstamp_update_setup(zp, CONTENT_MODIFIED, mtime, ctime,
		    B_TRUE);

		/*
		 * Update the file size (zp_size) if it has changed;
		 * account for possible concurrent updates.
		 */
		while ((end_size = zp->z_size) < uio->uio_loffset) {
			(void) atomic_cas_64(&zp->z_size, end_size,
			    uio->uio_loffset);
			ASSERT(error == 0);
		}
		/*
		 * If we are replaying and eof is non zero then force
		 * the file size to the specified eof. Note, there's no
		 * concurrency during replay.
		 */
		if (zfsvfs->z_replay && zfsvfs->z_replay_eof != 0)
			zp->z_size = zfsvfs->z_replay_eof;

		error = sa_bulk_update(zp->z_sa_hdl, bulk, count, tx);

		zfs_log_write(zilog, tx, TX_WRITE, zp, woff, tx_bytes, ioflag);
		dmu_tx_commit(tx);

		if (error != 0)
			break;
		ASSERT(tx_bytes == nbytes);
		n -= nbytes;

#ifdef sun
		if (!xuio && n > 0)
			uio_prefaultpages(MIN(n, max_blksz), uio);
#endif	/* sun */
	}

	zfs_range_unlock(rl);

	/*
	 * If we're in replay mode, or we made no progress, return error.
	 * Otherwise, it's at least a partial write, so it's successful.
	 */
	if (zfsvfs->z_replay || uio->uio_resid == start_resid) {
		ZFS_EXIT(zfsvfs);
		return (error);
	}

	if (ioflag & (FSYNC | FDSYNC) ||
	    zfsvfs->z_os->os_sync == ZFS_SYNC_ALWAYS)
		zil_commit(zilog, zp->z_id);

	ZFS_EXIT(zfsvfs);
	return (0);
}

void
zfs_get_done(zgd_t *zgd, int error)
{
	znode_t *zp = zgd->zgd_private;
	objset_t *os = zp->z_zfsvfs->z_os;

	if (zgd->zgd_db)
		dmu_buf_rele(zgd->zgd_db, zgd);

	zfs_range_unlock(zgd->zgd_rl);

	/*
	 * Release the vnode asynchronously as we currently have the
	 * txg stopped from syncing.
	 */
	VN_RELE_ASYNC(ZTOV(zp), dsl_pool_vnrele_taskq(dmu_objset_pool(os)));

	if (error == 0 && zgd->zgd_bp)
		zil_add_block(zgd->zgd_zilog, zgd->zgd_bp);

	kmem_free(zgd, sizeof (zgd_t));
}

#ifdef DEBUG
static int zil_fault_io = 0;
#endif

/*
 * Get data to generate a TX_WRITE intent log record.
 */
int
zfs_get_data(void *arg, lr_write_t *lr, char *buf, zio_t *zio)
{
	zfsvfs_t *zfsvfs = arg;
	objset_t *os = zfsvfs->z_os;
	znode_t *zp;
	uint64_t object = lr->lr_foid;
	uint64_t offset = lr->lr_offset;
	uint64_t size = lr->lr_length;
	blkptr_t *bp = &lr->lr_blkptr;
	dmu_buf_t *db;
	zgd_t *zgd;
	int error = 0;

	ASSERT(zio != NULL);
	ASSERT(size != 0);

	/*
	 * Nothing to do if the file has been removed
	 */
	if (zfs_zget(zfsvfs, object, &zp) != 0)
		return (ENOENT);
	if (zp->z_unlinked) {
		/*
		 * Release the vnode asynchronously as we currently have the
		 * txg stopped from syncing.
		 */
		VN_RELE_ASYNC(ZTOV(zp),
		    dsl_pool_vnrele_taskq(dmu_objset_pool(os)));
		return (ENOENT);
	}

	zgd = (zgd_t *)kmem_zalloc(sizeof (zgd_t), KM_SLEEP);
	zgd->zgd_zilog = zfsvfs->z_log;
	zgd->zgd_private = zp;

	/*
	 * Write records come in two flavors: immediate and indirect.
	 * For small writes it's cheaper to store the data with the
	 * log record (immediate); for large writes it's cheaper to
	 * sync the data and get a pointer to it (indirect) so that
	 * we don't have to write the data twice.
	 */
	if (buf != NULL) { /* immediate write */
		zgd->zgd_rl = zfs_range_lock(zp, offset, size, RL_READER);
		/* test for truncation needs to be done while range locked */
		if (offset >= zp->z_size) {
			error = ENOENT;
		} else {
			error = dmu_read(os, object, offset, size, buf,
			    DMU_READ_NO_PREFETCH);
		}
		ASSERT(error == 0 || error == ENOENT);
	} else { /* indirect write */
		/*
		 * Have to lock the whole block to ensure when it's
		 * written out and it's checksum is being calculated
		 * that no one can change the data. We need to re-check
		 * blocksize after we get the lock in case it's changed!
		 */
		for (;;) {
			uint64_t blkoff;
			size = zp->z_blksz;
			blkoff = ISP2(size) ? P2PHASE(offset, size) : offset;
			offset -= blkoff;
			zgd->zgd_rl = zfs_range_lock(zp, offset, size,
			    RL_READER);
			if (zp->z_blksz == size)
				break;
			offset += blkoff;
			zfs_range_unlock(zgd->zgd_rl);
		}
		/* test for truncation needs to be done while range locked */
		if (lr->lr_offset >= zp->z_size)
			error = ENOENT;
#ifdef DEBUG
		if (zil_fault_io) {
			error = EIO;
			zil_fault_io = 0;
		}
#endif
		if (error == 0)
			error = dmu_buf_hold(os, object, offset, zgd, &db,
			    DMU_READ_NO_PREFETCH);

		if (error == 0) {
			blkptr_t *obp = dmu_buf_get_blkptr(db);
			if (obp) {
				ASSERT(BP_IS_HOLE(bp));
				*bp = *obp;
			}

			zgd->zgd_db = db;
			zgd->zgd_bp = bp;

			ASSERT(db->db_offset == offset);
			ASSERT(db->db_size == size);

			error = dmu_sync(zio, lr->lr_common.lrc_txg,
			    zfs_get_done, zgd);
			ASSERT(error || lr->lr_length <= zp->z_blksz);

			/*
			 * On success, we need to wait for the write I/O
			 * initiated by dmu_sync() to complete before we can
			 * release this dbuf.  We will finish everything up
			 * in the zfs_get_done() callback.
			 */
			if (error == 0)
				return (0);

			if (error == EALREADY) {
				lr->lr_common.lrc_txtype = TX_WRITE2;
				error = 0;
			}
		}
	}

	zfs_get_done(zgd, error);

	return (error);
}

/*ARGSUSED*/
static int
zfs_access(vnode_t *vp, int mode, int flag, cred_t *cr,
    caller_context_t *ct)
{
	znode_t *zp = VTOZ(vp);
	zfsvfs_t *zfsvfs = zp->z_zfsvfs;
	int error;

	ZFS_ENTER(zfsvfs);
	ZFS_VERIFY_ZP(zp);

	if (flag & V_ACE_MASK)
		error = zfs_zaccess(zp, mode, flag, B_FALSE, cr);
	else
		error = zfs_zaccess_rwx(zp, mode, flag, cr);

	ZFS_EXIT(zfsvfs);
	return (error);
}

/*
 * If vnode is for a device return a specfs vnode instead.
 */
static int
specvp_check(vnode_t **vpp, cred_t *cr)
{
	int error = 0;

	if (IS_DEVVP(*vpp)) {
		struct vnode *svp;

		svp = specvp(*vpp, (*vpp)->v_rdev, (*vpp)->v_type, cr);
		VN_RELE(*vpp);
		if (svp == NULL)
			error = ENOSYS;
		*vpp = svp;
	}
	return (error);
}


/*
 * Lookup an entry in a directory, or an extended attribute directory.
 * If it exists, return a held vnode reference for it.
 *
 *	IN:	dvp	- vnode of directory to search.
 *		nm	- name of entry to lookup.
 *		pnp	- full pathname to lookup [UNUSED].
 *		flags	- LOOKUP_XATTR set if looking for an attribute.
 *		rdir	- root directory vnode [UNUSED].
 *		cr	- credentials of caller.
 *		ct	- caller context
 *		direntflags - directory lookup flags
 *		realpnp - returned pathname.
 *
 *	OUT:	vpp	- vnode of located entry, NULL if not found.
 *
 *	RETURN:	0 if success
 *		error code if failure
 *
 * Timestamps:
 *	NA
 */
/* ARGSUSED */
static int
zfs_lookup(vnode_t *dvp, char *nm, vnode_t **vpp, struct componentname *cnp,
    int nameiop, cred_t *cr, kthread_t *td, int flags)
{
	znode_t *zdp = VTOZ(dvp);
	zfsvfs_t *zfsvfs = zdp->z_zfsvfs;
	int	error = 0;
	int *direntflags = NULL;
	void *realpnp = NULL;

	/* fast path */
	if (!(flags & (LOOKUP_XATTR | FIGNORECASE))) {

		if (dvp->v_type != VDIR) {
			return (ENOTDIR);
		} else if (zdp->z_sa_hdl == NULL) {
			return (EIO);
		}

		if (nm[0] == 0 || (nm[0] == '.' && nm[1] == '\0')) {
			error = zfs_fastaccesschk_execute(zdp, cr);
			if (!error) {
				*vpp = dvp;
				VN_HOLD(*vpp);
				return (0);
			}
			return (error);
		} else {
			vnode_t *tvp = dnlc_lookup(dvp, nm);

			if (tvp) {
				error = zfs_fastaccesschk_execute(zdp, cr);
				if (error) {
					VN_RELE(tvp);
					return (error);
				}
				if (tvp == DNLC_NO_VNODE) {
					VN_RELE(tvp);
					return (ENOENT);
				} else {
					*vpp = tvp;
					return (specvp_check(vpp, cr));
				}
			}
		}
	}

	DTRACE_PROBE2(zfs__fastpath__lookup__miss, vnode_t *, dvp, char *, nm);

	ZFS_ENTER(zfsvfs);
	ZFS_VERIFY_ZP(zdp);

	*vpp = NULL;

	if (flags & LOOKUP_XATTR) {
#ifdef TODO
		/*
		 * If the xattr property is off, refuse the lookup request.
		 */
		if (!(zfsvfs->z_vfs->vfs_flag & VFS_XATTR)) {
			ZFS_EXIT(zfsvfs);
			return (EINVAL);
		}
#endif

		/*
		 * We don't allow recursive attributes..
		 * Maybe someday we will.
		 */
		if (zdp->z_pflags & ZFS_XATTR) {
			ZFS_EXIT(zfsvfs);
			return (EINVAL);
		}

		if (error = zfs_get_xattrdir(VTOZ(dvp), vpp, cr, flags)) {
			ZFS_EXIT(zfsvfs);
			return (error);
		}

		/*
		 * Do we have permission to get into attribute directory?
		 */

		if (error = zfs_zaccess(VTOZ(*vpp), ACE_EXECUTE, 0,
		    B_FALSE, cr)) {
			VN_RELE(*vpp);
			*vpp = NULL;
		}

		ZFS_EXIT(zfsvfs);
		return (error);
	}

	if (dvp->v_type != VDIR) {
		ZFS_EXIT(zfsvfs);
		return (ENOTDIR);
	}

	/*
	 * Check accessibility of directory.
	 */

	if (error = zfs_zaccess(zdp, ACE_EXECUTE, 0, B_FALSE, cr)) {
		ZFS_EXIT(zfsvfs);
		return (error);
	}

	if (zfsvfs->z_utf8 && u8_validate(nm, strlen(nm),
	    NULL, U8_VALIDATE_ENTIRE, &error) < 0) {
		ZFS_EXIT(zfsvfs);
		return (EILSEQ);
	}

	error = zfs_dirlook(zdp, nm, vpp, flags, direntflags, realpnp);
	if (error == 0)
		error = specvp_check(vpp, cr);

	/* Translate errors and add SAVENAME when needed. */
	if (cnp->cn_flags & ISLASTCN) {
		switch (nameiop) {
		case CREATE:
		case RENAME:
			if (error == ENOENT) {
				error = EJUSTRETURN;
				cnp->cn_flags |= SAVENAME;
				break;
			}
			/* FALLTHROUGH */
		case DELETE:
			if (error == 0)
				cnp->cn_flags |= SAVENAME;
			break;
		}
	}
	if (error == 0 && (nm[0] != '.' || nm[1] != '\0')) {
		int ltype = 0;

		if (cnp->cn_flags & ISDOTDOT) {
			ltype = VOP_ISLOCKED(dvp);
			VOP_UNLOCK(dvp, 0);
		}
		ZFS_EXIT(zfsvfs);
		error = zfs_vnode_lock(*vpp, cnp->cn_lkflags);
		if (cnp->cn_flags & ISDOTDOT)
			vn_lock(dvp, ltype | LK_RETRY);
		if (error != 0) {
			VN_RELE(*vpp);
			*vpp = NULL;
			return (error);
		}
	} else {
		ZFS_EXIT(zfsvfs);
	}

#ifdef FREEBSD_NAMECACHE
	/*
	 * Insert name into cache (as non-existent) if appropriate.
	 */
	if (error == ENOENT && (cnp->cn_flags & MAKEENTRY) && nameiop != CREATE)
		cache_enter(dvp, *vpp, cnp);
	/*
	 * Insert name into cache if appropriate.
	 */
	if (error == 0 && (cnp->cn_flags & MAKEENTRY)) {
		if (!(cnp->cn_flags & ISLASTCN) ||
		    (nameiop != DELETE && nameiop != RENAME)) {
			cache_enter(dvp, *vpp, cnp);
		}
	}
#endif

	return (error);
}

/*
 * Attempt to create a new entry in a directory.  If the entry
 * already exists, truncate the file if permissible, else return
 * an error.  Return the vp of the created or trunc'd file.
 *
 *	IN:	dvp	- vnode of directory to put new file entry in.
 *		name	- name of new file entry.
 *		vap	- attributes of new file.
 *		excl	- flag indicating exclusive or non-exclusive mode.
 *		mode	- mode to open file with.
 *		cr	- credentials of caller.
 *		flag	- large file flag [UNUSED].
 *		ct	- caller context
 *		vsecp 	- ACL to be set
 *
 *	OUT:	vpp	- vnode of created or trunc'd entry.
 *
 *	RETURN:	0 if success
 *		error code if failure
 *
 * Timestamps:
 *	dvp - ctime|mtime updated if new entry created
 *	 vp - ctime|mtime always, atime if new
 */

/* ARGSUSED */
static int
zfs_create(vnode_t *dvp, char *name, vattr_t *vap, int excl, int mode,
    vnode_t **vpp, cred_t *cr, kthread_t *td)
{
	znode_t		*zp, *dzp = VTOZ(dvp);
	zfsvfs_t	*zfsvfs = dzp->z_zfsvfs;
	zilog_t		*zilog;
	objset_t	*os;
	zfs_dirlock_t	*dl;
	dmu_tx_t	*tx;
	int		error;
	ksid_t		*ksid;
	uid_t		uid;
	gid_t		gid = crgetgid(cr);
	zfs_acl_ids_t   acl_ids;
	boolean_t	fuid_dirtied;
	boolean_t	have_acl = B_FALSE;
	void		*vsecp = NULL;
	int		flag = 0;

	/*
	 * If we have an ephemeral id, ACL, or XVATTR then
	 * make sure file system is at proper version
	 */

	ksid = crgetsid(cr, KSID_OWNER);
	if (ksid)
		uid = ksid_getid(ksid);
	else
		uid = crgetuid(cr);

	if (zfsvfs->z_use_fuids == B_FALSE &&
	    (vsecp || (vap->va_mask & AT_XVATTR) ||
	    IS_EPHEMERAL(uid) || IS_EPHEMERAL(gid)))
		return (EINVAL);

	ZFS_ENTER(zfsvfs);
	ZFS_VERIFY_ZP(dzp);
	os = zfsvfs->z_os;
	zilog = zfsvfs->z_log;

	if (zfsvfs->z_utf8 && u8_validate(name, strlen(name),
	    NULL, U8_VALIDATE_ENTIRE, &error) < 0) {
		ZFS_EXIT(zfsvfs);
		return (EILSEQ);
	}

	if (vap->va_mask & AT_XVATTR) {
		if ((error = secpolicy_xvattr(dvp, (xvattr_t *)vap,
		    crgetuid(cr), cr, vap->va_type)) != 0) {
			ZFS_EXIT(zfsvfs);
			return (error);
		}
	}
top:
	*vpp = NULL;

	if ((vap->va_mode & S_ISVTX) && secpolicy_vnode_stky_modify(cr))
		vap->va_mode &= ~S_ISVTX;

	if (*name == '\0') {
		/*
		 * Null component name refers to the directory itself.
		 */
		VN_HOLD(dvp);
		zp = dzp;
		dl = NULL;
		error = 0;
	} else {
		/* possible VN_HOLD(zp) */
		int zflg = 0;

		if (flag & FIGNORECASE)
			zflg |= ZCILOOK;

		error = zfs_dirent_lock(&dl, dzp, name, &zp, zflg,
		    NULL, NULL);
		if (error) {
			if (have_acl)
				zfs_acl_ids_free(&acl_ids);
			if (strcmp(name, "..") == 0)
				error = EISDIR;
			ZFS_EXIT(zfsvfs);
			return (error);
		}
	}

	if (zp == NULL) {
		uint64_t txtype;

		/*
		 * Create a new file object and update the directory
		 * to reference it.
		 */
		if (error = zfs_zaccess(dzp, ACE_ADD_FILE, 0, B_FALSE, cr)) {
			if (have_acl)
				zfs_acl_ids_free(&acl_ids);
			goto out;
		}

		/*
		 * We only support the creation of regular files in
		 * extended attribute directories.
		 */

		if ((dzp->z_pflags & ZFS_XATTR) &&
		    (vap->va_type != VREG)) {
			if (have_acl)
				zfs_acl_ids_free(&acl_ids);
			error = EINVAL;
			goto out;
		}

		if (!have_acl && (error = zfs_acl_ids_create(dzp, 0, vap,
		    cr, vsecp, &acl_ids)) != 0)
			goto out;
		have_acl = B_TRUE;

		if (zfs_acl_ids_overquota(zfsvfs, &acl_ids)) {
			zfs_acl_ids_free(&acl_ids);
			error = EDQUOT;
			goto out;
		}

		tx = dmu_tx_create(os);

		dmu_tx_hold_sa_create(tx, acl_ids.z_aclp->z_acl_bytes +
		    ZFS_SA_BASE_ATTR_SIZE);

		fuid_dirtied = zfsvfs->z_fuid_dirty;
		if (fuid_dirtied)
			zfs_fuid_txhold(zfsvfs, tx);
		dmu_tx_hold_zap(tx, dzp->z_id, TRUE, name);
		dmu_tx_hold_sa(tx, dzp->z_sa_hdl, B_FALSE);
		if (!zfsvfs->z_use_sa &&
		    acl_ids.z_aclp->z_acl_bytes > ZFS_ACE_SPACE) {
			dmu_tx_hold_write(tx, DMU_NEW_OBJECT,
			    0, acl_ids.z_aclp->z_acl_bytes);
		}
		error = dmu_tx_assign(tx, TXG_NOWAIT);
		if (error) {
			zfs_dirent_unlock(dl);
			if (error == ERESTART) {
				dmu_tx_wait(tx);
				dmu_tx_abort(tx);
				goto top;
			}
			zfs_acl_ids_free(&acl_ids);
			dmu_tx_abort(tx);
			ZFS_EXIT(zfsvfs);
			return (error);
		}
		zfs_mknode(dzp, vap, tx, cr, 0, &zp, &acl_ids);

		if (fuid_dirtied)
			zfs_fuid_sync(zfsvfs, tx);

		(void) zfs_link_create(dl, zp, tx, ZNEW);
		txtype = zfs_log_create_txtype(Z_FILE, vsecp, vap);
		if (flag & FIGNORECASE)
			txtype |= TX_CI;
		zfs_log_create(zilog, tx, txtype, dzp, zp, name,
		    vsecp, acl_ids.z_fuidp, vap);
		zfs_acl_ids_free(&acl_ids);
		dmu_tx_commit(tx);
	} else {
		int aflags = (flag & FAPPEND) ? V_APPEND : 0;

		if (have_acl)
			zfs_acl_ids_free(&acl_ids);
		have_acl = B_FALSE;

		/*
		 * A directory entry already exists for this name.
		 */
		/*
		 * Can't truncate an existing file if in exclusive mode.
		 */
		if (excl == EXCL) {
			error = EEXIST;
			goto out;
		}
		/*
		 * Can't open a directory for writing.
		 */
		if ((ZTOV(zp)->v_type == VDIR) && (mode & S_IWRITE)) {
			error = EISDIR;
			goto out;
		}
		/*
		 * Verify requested access to file.
		 */
		if (mode && (error = zfs_zaccess_rwx(zp, mode, aflags, cr))) {
			goto out;
		}

		mutex_enter(&dzp->z_lock);
		dzp->z_seq++;
		mutex_exit(&dzp->z_lock);

		/*
		 * Truncate regular files if requested.
		 */
		if ((ZTOV(zp)->v_type == VREG) &&
		    (vap->va_mask & AT_SIZE) && (vap->va_size == 0)) {
			/* we can't hold any locks when calling zfs_freesp() */
			zfs_dirent_unlock(dl);
			dl = NULL;
			error = zfs_freesp(zp, 0, 0, mode, TRUE);
			if (error == 0) {
				vnevent_create(ZTOV(zp), ct);
			}
		}
	}
out:
	if (dl)
		zfs_dirent_unlock(dl);

	if (error) {
		if (zp)
			VN_RELE(ZTOV(zp));
	} else {
		*vpp = ZTOV(zp);
		error = specvp_check(vpp, cr);
	}

	if (zfsvfs->z_os->os_sync == ZFS_SYNC_ALWAYS)
		zil_commit(zilog, 0);

	ZFS_EXIT(zfsvfs);
	return (error);
}

/*
 * Remove an entry from a directory.
 *
 *	IN:	dvp	- vnode of directory to remove entry from.
 *		name	- name of entry to remove.
 *		cr	- credentials of caller.
 *		ct	- caller context
 *		flags	- case flags
 *
 *	RETURN:	0 if success
 *		error code if failure
 *
 * Timestamps:
 *	dvp - ctime|mtime
 *	 vp - ctime (if nlink > 0)
 */

uint64_t null_xattr = 0;

/*ARGSUSED*/
static int
zfs_remove(vnode_t *dvp, char *name, cred_t *cr, caller_context_t *ct,
    int flags)
{
	znode_t		*zp, *dzp = VTOZ(dvp);
	znode_t		*xzp;
	vnode_t		*vp;
	zfsvfs_t	*zfsvfs = dzp->z_zfsvfs;
	zilog_t		*zilog;
	uint64_t	acl_obj, xattr_obj;
	uint64_t 	xattr_obj_unlinked = 0;
	uint64_t	obj = 0;
	zfs_dirlock_t	*dl;
	dmu_tx_t	*tx;
	boolean_t	may_delete_now, delete_now = FALSE;
	boolean_t	unlinked, toobig = FALSE;
	uint64_t	txtype;
	pathname_t	*realnmp = NULL;
	pathname_t	realnm;
	int		error;
	int		zflg = ZEXISTS;

	ZFS_ENTER(zfsvfs);
	ZFS_VERIFY_ZP(dzp);
	zilog = zfsvfs->z_log;

	if (flags & FIGNORECASE) {
		zflg |= ZCILOOK;
		pn_alloc(&realnm);
		realnmp = &realnm;
	}

top:
	xattr_obj = 0;
	xzp = NULL;
	/*
	 * Attempt to lock directory; fail if entry doesn't exist.
	 */
	if (error = zfs_dirent_lock(&dl, dzp, name, &zp, zflg,
	    NULL, realnmp)) {
		if (realnmp)
			pn_free(realnmp);
		ZFS_EXIT(zfsvfs);
		return (error);
	}

	vp = ZTOV(zp);

	if (error = zfs_zaccess_delete(dzp, zp, cr)) {
		goto out;
	}

	/*
	 * Need to use rmdir for removing directories.
	 */
	if (vp->v_type == VDIR) {
		error = EPERM;
		goto out;
	}

	vnevent_remove(vp, dvp, name, ct);

	if (realnmp)
		dnlc_remove(dvp, realnmp->pn_buf);
	else
		dnlc_remove(dvp, name);

	VI_LOCK(vp);
	may_delete_now = vp->v_count == 1 && !vn_has_cached_data(vp);
	VI_UNLOCK(vp);

	/*
	 * We may delete the znode now, or we may put it in the unlinked set;
	 * it depends on whether we're the last link, and on whether there are
	 * other holds on the vnode.  So we dmu_tx_hold() the right things to
	 * allow for either case.
	 */
	obj = zp->z_id;
	tx = dmu_tx_create(zfsvfs->z_os);
	dmu_tx_hold_zap(tx, dzp->z_id, FALSE, name);
	dmu_tx_hold_sa(tx, zp->z_sa_hdl, B_FALSE);
	zfs_sa_upgrade_txholds(tx, zp);
	zfs_sa_upgrade_txholds(tx, dzp);
	if (may_delete_now) {
		toobig =
		    zp->z_size > zp->z_blksz * DMU_MAX_DELETEBLKCNT;
		/* if the file is too big, only hold_free a token amount */
		dmu_tx_hold_free(tx, zp->z_id, 0,
		    (toobig ? DMU_MAX_ACCESS : DMU_OBJECT_END));
	}

	/* are there any extended attributes? */
	error = sa_lookup(zp->z_sa_hdl, SA_ZPL_XATTR(zfsvfs),
	    &xattr_obj, sizeof (xattr_obj));
	if (error == 0 && xattr_obj) {
		error = zfs_zget(zfsvfs, xattr_obj, &xzp);
		ASSERT0(error);
		dmu_tx_hold_sa(tx, zp->z_sa_hdl, B_TRUE);
		dmu_tx_hold_sa(tx, xzp->z_sa_hdl, B_FALSE);
	}

	mutex_enter(&zp->z_lock);
	if ((acl_obj = zfs_external_acl(zp)) != 0 && may_delete_now)
		dmu_tx_hold_free(tx, acl_obj, 0, DMU_OBJECT_END);
	mutex_exit(&zp->z_lock);

	/* charge as an update -- would be nice not to charge at all */
	dmu_tx_hold_zap(tx, zfsvfs->z_unlinkedobj, FALSE, NULL);

	error = dmu_tx_assign(tx, TXG_NOWAIT);
	if (error) {
		zfs_dirent_unlock(dl);
		VN_RELE(vp);
		if (xzp)
			VN_RELE(ZTOV(xzp));
		if (error == ERESTART) {
			dmu_tx_wait(tx);
			dmu_tx_abort(tx);
			goto top;
		}
		if (realnmp)
			pn_free(realnmp);
		dmu_tx_abort(tx);
		ZFS_EXIT(zfsvfs);
		return (error);
	}

	/*
	 * Remove the directory entry.
	 */
	error = zfs_link_destroy(dl, zp, tx, zflg, &unlinked);

	if (error) {
		dmu_tx_commit(tx);
		goto out;
	}

	if (unlinked) {

		/*
		 * Hold z_lock so that we can make sure that the ACL obj
		 * hasn't changed.  Could have been deleted due to
		 * zfs_sa_upgrade().
		 */
		mutex_enter(&zp->z_lock);
		VI_LOCK(vp);
		(void) sa_lookup(zp->z_sa_hdl, SA_ZPL_XATTR(zfsvfs),
		    &xattr_obj_unlinked, sizeof (xattr_obj_unlinked));
		delete_now = may_delete_now && !toobig &&
		    vp->v_count == 1 && !vn_has_cached_data(vp) &&
		    xattr_obj == xattr_obj_unlinked && zfs_external_acl(zp) ==
		    acl_obj;
		VI_UNLOCK(vp);
	}

	if (delete_now) {
#ifdef __FreeBSD__
		panic("zfs_remove: delete_now branch taken");
#endif
		if (xattr_obj_unlinked) {
			ASSERT3U(xzp->z_links, ==, 2);
			mutex_enter(&xzp->z_lock);
			xzp->z_unlinked = 1;
			xzp->z_links = 0;
			error = sa_update(xzp->z_sa_hdl, SA_ZPL_LINKS(zfsvfs),
			    &xzp->z_links, sizeof (xzp->z_links), tx);
			ASSERT3U(error,  ==,  0);
			mutex_exit(&xzp->z_lock);
			zfs_unlinked_add(xzp, tx);

			if (zp->z_is_sa)
				error = sa_remove(zp->z_sa_hdl,
				    SA_ZPL_XATTR(zfsvfs), tx);
			else
				error = sa_update(zp->z_sa_hdl,
				    SA_ZPL_XATTR(zfsvfs), &null_xattr,
				    sizeof (uint64_t), tx);
			ASSERT0(error);
		}
		VI_LOCK(vp);
		vp->v_count--;
		ASSERT0(vp->v_count);
		VI_UNLOCK(vp);
		mutex_exit(&zp->z_lock);
		zfs_znode_delete(zp, tx);
	} else if (unlinked) {
		mutex_exit(&zp->z_lock);
		zfs_unlinked_add(zp, tx);
#ifdef __FreeBSD__
		vp->v_vflag |= VV_NOSYNC;
#endif
	}

	txtype = TX_REMOVE;
	if (flags & FIGNORECASE)
		txtype |= TX_CI;
	zfs_log_remove(zilog, tx, txtype, dzp, name, obj);

	dmu_tx_commit(tx);
out:
	if (realnmp)
		pn_free(realnmp);

	zfs_dirent_unlock(dl);

	if (!delete_now)
		VN_RELE(vp);
	if (xzp)
		VN_RELE(ZTOV(xzp));

	if (zfsvfs->z_os->os_sync == ZFS_SYNC_ALWAYS)
		zil_commit(zilog, 0);

	ZFS_EXIT(zfsvfs);
	return (error);
}

/*
 * Create a new directory and insert it into dvp using the name
 * provided.  Return a pointer to the inserted directory.
 *
 *	IN:	dvp	- vnode of directory to add subdir to.
 *		dirname	- name of new directory.
 *		vap	- attributes of new directory.
 *		cr	- credentials of caller.
 *		ct	- caller context
 *		vsecp	- ACL to be set
 *
 *	OUT:	vpp	- vnode of created directory.
 *
 *	RETURN:	0 if success
 *		error code if failure
 *
 * Timestamps:
 *	dvp - ctime|mtime updated
 *	 vp - ctime|mtime|atime updated
 */
/*ARGSUSED*/
static int
zfs_mkdir(vnode_t *dvp, char *dirname, vattr_t *vap, vnode_t **vpp, cred_t *cr,
    caller_context_t *ct, int flags, vsecattr_t *vsecp)
{
	znode_t		*zp, *dzp = VTOZ(dvp);
	zfsvfs_t	*zfsvfs = dzp->z_zfsvfs;
	zilog_t		*zilog;
	zfs_dirlock_t	*dl;
	uint64_t	txtype;
	dmu_tx_t	*tx;
	int		error;
	int		zf = ZNEW;
	ksid_t		*ksid;
	uid_t		uid;
	gid_t		gid = crgetgid(cr);
	zfs_acl_ids_t   acl_ids;
	boolean_t	fuid_dirtied;

	ASSERT(vap->va_type == VDIR);

	/*
	 * If we have an ephemeral id, ACL, or XVATTR then
	 * make sure file system is at proper version
	 */

	ksid = crgetsid(cr, KSID_OWNER);
	if (ksid)
		uid = ksid_getid(ksid);
	else
		uid = crgetuid(cr);
	if (zfsvfs->z_use_fuids == B_FALSE &&
	    (vsecp || (vap->va_mask & AT_XVATTR) ||
	    IS_EPHEMERAL(uid) || IS_EPHEMERAL(gid)))
		return (EINVAL);

	ZFS_ENTER(zfsvfs);
	ZFS_VERIFY_ZP(dzp);
	zilog = zfsvfs->z_log;

	if (dzp->z_pflags & ZFS_XATTR) {
		ZFS_EXIT(zfsvfs);
		return (EINVAL);
	}

	if (zfsvfs->z_utf8 && u8_validate(dirname,
	    strlen(dirname), NULL, U8_VALIDATE_ENTIRE, &error) < 0) {
		ZFS_EXIT(zfsvfs);
		return (EILSEQ);
	}
	if (flags & FIGNORECASE)
		zf |= ZCILOOK;

	if (vap->va_mask & AT_XVATTR) {
		if ((error = secpolicy_xvattr(dvp, (xvattr_t *)vap,
		    crgetuid(cr), cr, vap->va_type)) != 0) {
			ZFS_EXIT(zfsvfs);
			return (error);
		}
	}

	if ((error = zfs_acl_ids_create(dzp, 0, vap, cr,
	    vsecp, &acl_ids)) != 0) {
		ZFS_EXIT(zfsvfs);
		return (error);
	}
	/*
	 * First make sure the new directory doesn't exist.
	 *
	 * Existence is checked first to make sure we don't return
	 * EACCES instead of EEXIST which can cause some applications
	 * to fail.
	 */
top:
	*vpp = NULL;

	if (error = zfs_dirent_lock(&dl, dzp, dirname, &zp, zf,
	    NULL, NULL)) {
		zfs_acl_ids_free(&acl_ids);
		ZFS_EXIT(zfsvfs);
		return (error);
	}

	if (error = zfs_zaccess(dzp, ACE_ADD_SUBDIRECTORY, 0, B_FALSE, cr)) {
		zfs_acl_ids_free(&acl_ids);
		zfs_dirent_unlock(dl);
		ZFS_EXIT(zfsvfs);
		return (error);
	}

	if (zfs_acl_ids_overquota(zfsvfs, &acl_ids)) {
		zfs_acl_ids_free(&acl_ids);
		zfs_dirent_unlock(dl);
		ZFS_EXIT(zfsvfs);
		return (EDQUOT);
	}

	/*
	 * Add a new entry to the directory.
	 */
	tx = dmu_tx_create(zfsvfs->z_os);
	dmu_tx_hold_zap(tx, dzp->z_id, TRUE, dirname);
	dmu_tx_hold_zap(tx, DMU_NEW_OBJECT, FALSE, NULL);
	fuid_dirtied = zfsvfs->z_fuid_dirty;
	if (fuid_dirtied)
		zfs_fuid_txhold(zfsvfs, tx);
	if (!zfsvfs->z_use_sa && acl_ids.z_aclp->z_acl_bytes > ZFS_ACE_SPACE) {
		dmu_tx_hold_write(tx, DMU_NEW_OBJECT, 0,
		    acl_ids.z_aclp->z_acl_bytes);
	}

	dmu_tx_hold_sa_create(tx, acl_ids.z_aclp->z_acl_bytes +
	    ZFS_SA_BASE_ATTR_SIZE);

	error = dmu_tx_assign(tx, TXG_NOWAIT);
	if (error) {
		zfs_dirent_unlock(dl);
		if (error == ERESTART) {
			dmu_tx_wait(tx);
			dmu_tx_abort(tx);
			goto top;
		}
		zfs_acl_ids_free(&acl_ids);
		dmu_tx_abort(tx);
		ZFS_EXIT(zfsvfs);
		return (error);
	}

	/*
	 * Create new node.
	 */
	zfs_mknode(dzp, vap, tx, cr, 0, &zp, &acl_ids);

	if (fuid_dirtied)
		zfs_fuid_sync(zfsvfs, tx);

	/*
	 * Now put new name in parent dir.
	 */
	(void) zfs_link_create(dl, zp, tx, ZNEW);

	*vpp = ZTOV(zp);

	txtype = zfs_log_create_txtype(Z_DIR, vsecp, vap);
	if (flags & FIGNORECASE)
		txtype |= TX_CI;
	zfs_log_create(zilog, tx, txtype, dzp, zp, dirname, vsecp,
	    acl_ids.z_fuidp, vap);

	zfs_acl_ids_free(&acl_ids);

	dmu_tx_commit(tx);

	zfs_dirent_unlock(dl);

	if (zfsvfs->z_os->os_sync == ZFS_SYNC_ALWAYS)
		zil_commit(zilog, 0);

	ZFS_EXIT(zfsvfs);
	return (0);
}

/*
 * Remove a directory subdir entry.  If the current working
 * directory is the same as the subdir to be removed, the
 * remove will fail.
 *
 *	IN:	dvp	- vnode of directory to remove from.
 *		name	- name of directory to be removed.
 *		cwd	- vnode of current working directory.
 *		cr	- credentials of caller.
 *		ct	- caller context
 *		flags	- case flags
 *
 *	RETURN:	0 if success
 *		error code if failure
 *
 * Timestamps:
 *	dvp - ctime|mtime updated
 */
/*ARGSUSED*/
static int
zfs_rmdir(vnode_t *dvp, char *name, vnode_t *cwd, cred_t *cr,
    caller_context_t *ct, int flags)
{
	znode_t		*dzp = VTOZ(dvp);
	znode_t		*zp;
	vnode_t		*vp;
	zfsvfs_t	*zfsvfs = dzp->z_zfsvfs;
	zilog_t		*zilog;
	zfs_dirlock_t	*dl;
	dmu_tx_t	*tx;
	int		error;
	int		zflg = ZEXISTS;

	ZFS_ENTER(zfsvfs);
	ZFS_VERIFY_ZP(dzp);
	zilog = zfsvfs->z_log;

	if (flags & FIGNORECASE)
		zflg |= ZCILOOK;
top:
	zp = NULL;

	/*
	 * Attempt to lock directory; fail if entry doesn't exist.
	 */
	if (error = zfs_dirent_lock(&dl, dzp, name, &zp, zflg,
	    NULL, NULL)) {
		ZFS_EXIT(zfsvfs);
		return (error);
	}

	vp = ZTOV(zp);

	if (error = zfs_zaccess_delete(dzp, zp, cr)) {
		goto out;
	}

	if (vp->v_type != VDIR) {
		error = ENOTDIR;
		goto out;
	}

	if (vp == cwd) {
		error = EINVAL;
		goto out;
	}

	vnevent_rmdir(vp, dvp, name, ct);

	/*
	 * Grab a lock on the directory to make sure that noone is
	 * trying to add (or lookup) entries while we are removing it.
	 */
	rw_enter(&zp->z_name_lock, RW_WRITER);

	/*
	 * Grab a lock on the parent pointer to make sure we play well
	 * with the treewalk and directory rename code.
	 */
	rw_enter(&zp->z_parent_lock, RW_WRITER);

	tx = dmu_tx_create(zfsvfs->z_os);
	dmu_tx_hold_zap(tx, dzp->z_id, FALSE, name);
	dmu_tx_hold_sa(tx, zp->z_sa_hdl, B_FALSE);
	dmu_tx_hold_zap(tx, zfsvfs->z_unlinkedobj, FALSE, NULL);
	zfs_sa_upgrade_txholds(tx, zp);
	zfs_sa_upgrade_txholds(tx, dzp);
	error = dmu_tx_assign(tx, TXG_NOWAIT);
	if (error) {
		rw_exit(&zp->z_parent_lock);
		rw_exit(&zp->z_name_lock);
		zfs_dirent_unlock(dl);
		VN_RELE(vp);
		if (error == ERESTART) {
			dmu_tx_wait(tx);
			dmu_tx_abort(tx);
			goto top;
		}
		dmu_tx_abort(tx);
		ZFS_EXIT(zfsvfs);
		return (error);
	}

#ifdef FREEBSD_NAMECACHE
	cache_purge(dvp);
#endif

	error = zfs_link_destroy(dl, zp, tx, zflg, NULL);

	if (error == 0) {
		uint64_t txtype = TX_RMDIR;
		if (flags & FIGNORECASE)
			txtype |= TX_CI;
		zfs_log_remove(zilog, tx, txtype, dzp, name, ZFS_NO_OBJECT);
	}

	dmu_tx_commit(tx);

	rw_exit(&zp->z_parent_lock);
	rw_exit(&zp->z_name_lock);
#ifdef FREEBSD_NAMECACHE
	cache_purge(vp);
#endif
out:
	zfs_dirent_unlock(dl);

	VN_RELE(vp);

	if (zfsvfs->z_os->os_sync == ZFS_SYNC_ALWAYS)
		zil_commit(zilog, 0);

	ZFS_EXIT(zfsvfs);
	return (error);
}

/*
 * Read as many directory entries as will fit into the provided
 * buffer from the given directory cursor position (specified in
 * the uio structure.
 *
 *	IN:	vp	- vnode of directory to read.
 *		uio	- structure supplying read location, range info,
 *			  and return buffer.
 *		cr	- credentials of caller.
 *		ct	- caller context
 *		flags	- case flags
 *
 *	OUT:	uio	- updated offset and range, buffer filled.
 *		eofp	- set to true if end-of-file detected.
 *
 *	RETURN:	0 if success
 *		error code if failure
 *
 * Timestamps:
 *	vp - atime updated
 *
 * Note that the low 4 bits of the cookie returned by zap is always zero.
 * This allows us to use the low range for "special" directory entries:
 * We use 0 for '.', and 1 for '..'.  If this is the root of the filesystem,
 * we use the offset 2 for the '.zfs' directory.
 */
/* ARGSUSED */
static int
zfs_readdir(vnode_t *vp, uio_t *uio, cred_t *cr, int *eofp, int *ncookies, u_long **cookies)
{
	znode_t		*zp = VTOZ(vp);
	iovec_t		*iovp;
	edirent_t	*eodp;
	dirent64_t	*odp;
	zfsvfs_t	*zfsvfs = zp->z_zfsvfs;
	objset_t	*os;
	caddr_t		outbuf;
	size_t		bufsize;
	zap_cursor_t	zc;
	zap_attribute_t	zap;
	uint_t		bytes_wanted;
	uint64_t	offset; /* must be unsigned; checks for < 1 */
	uint64_t	parent;
	int		local_eof;
	int		outcount;
	int		error;
	uint8_t		prefetch;
	boolean_t	check_sysattrs;
	uint8_t		type;
	int		ncooks;
	u_long		*cooks = NULL;
	int		flags = 0;

	ZFS_ENTER(zfsvfs);
	ZFS_VERIFY_ZP(zp);

	if ((error = sa_lookup(zp->z_sa_hdl, SA_ZPL_PARENT(zfsvfs),
	    &parent, sizeof (parent))) != 0) {
		ZFS_EXIT(zfsvfs);
		return (error);
	}

	/*
	 * If we are not given an eof variable,
	 * use a local one.
	 */
	if (eofp == NULL)
		eofp = &local_eof;

	/*
	 * Check for valid iov_len.
	 */
	if (uio->uio_iov->iov_len <= 0) {
		ZFS_EXIT(zfsvfs);
		return (EINVAL);
	}

	/*
	 * Quit if directory has been removed (posix)
	 */
	if ((*eofp = zp->z_unlinked) != 0) {
		ZFS_EXIT(zfsvfs);
		return (0);
	}

	error = 0;
	os = zfsvfs->z_os;
	offset = uio->uio_loffset;
	prefetch = zp->z_zn_prefetch;

	/*
	 * Initialize the iterator cursor.
	 */
	if (offset <= 3) {
		/*
		 * Start iteration from the beginning of the directory.
		 */
		zap_cursor_init(&zc, os, zp->z_id);
	} else {
		/*
		 * The offset is a serialized cursor.
		 */
		zap_cursor_init_serialized(&zc, os, zp->z_id, offset);
	}

	/*
	 * Get space to change directory entries into fs independent format.
	 */
	iovp = uio->uio_iov;
	bytes_wanted = iovp->iov_len;
	if (uio->uio_segflg != UIO_SYSSPACE || uio->uio_iovcnt != 1) {
		bufsize = bytes_wanted;
		outbuf = kmem_alloc(bufsize, KM_SLEEP);
		odp = (struct dirent64 *)outbuf;
	} else {
		bufsize = bytes_wanted;
		odp = (struct dirent64 *)iovp->iov_base;
	}
	eodp = (struct edirent *)odp;

	if (ncookies != NULL) {
		/*
		 * Minimum entry size is dirent size and 1 byte for a file name.
		 */
		ncooks = uio->uio_resid / (sizeof(struct dirent) - sizeof(((struct dirent *)NULL)->d_name) + 1);
		cooks = malloc(ncooks * sizeof(u_long), M_TEMP, M_WAITOK);
		*cookies = cooks;
		*ncookies = ncooks;
	}
	/*
	 * If this VFS supports the system attribute view interface; and
	 * we're looking at an extended attribute directory; and we care
	 * about normalization conflicts on this vfs; then we must check
	 * for normalization conflicts with the sysattr name space.
	 */
#ifdef TODO
	check_sysattrs = vfs_has_feature(vp->v_vfsp, VFSFT_SYSATTR_VIEWS) &&
	    (vp->v_flag & V_XATTRDIR) && zfsvfs->z_norm &&
	    (flags & V_RDDIR_ENTFLAGS);
#else
	check_sysattrs = 0;
#endif

	/*
	 * Transform to file-system independent format
	 */
	outcount = 0;
	while (outcount < bytes_wanted) {
		ino64_t objnum;
		ushort_t reclen;
		off64_t *next = NULL;

		/*
		 * Special case `.', `..', and `.zfs'.
		 */
		if (offset == 0) {
			(void) strcpy(zap.za_name, ".");
			zap.za_normalization_conflict = 0;
			objnum = zp->z_id;
			type = DT_DIR;
		} else if (offset == 1) {
			(void) strcpy(zap.za_name, "..");
			zap.za_normalization_conflict = 0;
			objnum = parent;
			type = DT_DIR;
		} else if (offset == 2 && zfs_show_ctldir(zp)) {
			(void) strcpy(zap.za_name, ZFS_CTLDIR_NAME);
			zap.za_normalization_conflict = 0;
			objnum = ZFSCTL_INO_ROOT;
			type = DT_DIR;
		} else {
			/*
			 * Grab next entry.
			 */
			if (error = zap_cursor_retrieve(&zc, &zap)) {
				if ((*eofp = (error == ENOENT)) != 0)
					break;
				else
					goto update;
			}

			if (zap.za_integer_length != 8 ||
			    zap.za_num_integers != 1) {
				cmn_err(CE_WARN, "zap_readdir: bad directory "
				    "entry, obj = %lld, offset = %lld\n",
				    (u_longlong_t)zp->z_id,
				    (u_longlong_t)offset);
				error = ENXIO;
				goto update;
			}

			objnum = ZFS_DIRENT_OBJ(zap.za_first_integer);
			/*
			 * MacOS X can extract the object type here such as:
			 * uint8_t type = ZFS_DIRENT_TYPE(zap.za_first_integer);
			 */
			type = ZFS_DIRENT_TYPE(zap.za_first_integer);

			if (check_sysattrs && !zap.za_normalization_conflict) {
#ifdef TODO
				zap.za_normalization_conflict =
				    xattr_sysattr_casechk(zap.za_name);
#else
				panic("%s:%u: TODO", __func__, __LINE__);
#endif
			}
		}

		if (flags & V_RDDIR_ACCFILTER) {
			/*
			 * If we have no access at all, don't include
			 * this entry in the returned information
			 */
			znode_t	*ezp;
			if (zfs_zget(zp->z_zfsvfs, objnum, &ezp) != 0)
				goto skip_entry;
			if (!zfs_has_access(ezp, cr)) {
				VN_RELE(ZTOV(ezp));
				goto skip_entry;
			}
			VN_RELE(ZTOV(ezp));
		}

		if (flags & V_RDDIR_ENTFLAGS)
			reclen = EDIRENT_RECLEN(strlen(zap.za_name));
		else
			reclen = DIRENT64_RECLEN(strlen(zap.za_name));

		/*
		 * Will this entry fit in the buffer?
		 */
		if (outcount + reclen > bufsize) {
			/*
			 * Did we manage to fit anything in the buffer?
			 */
			if (!outcount) {
				error = EINVAL;
				goto update;
			}
			break;
		}
		if (flags & V_RDDIR_ENTFLAGS) {
			/*
			 * Add extended flag entry:
			 */
			eodp->ed_ino = objnum;
			eodp->ed_reclen = reclen;
			/* NOTE: ed_off is the offset for the *next* entry */
			next = &(eodp->ed_off);
			eodp->ed_eflags = zap.za_normalization_conflict ?
			    ED_CASE_CONFLICT : 0;
			(void) strncpy(eodp->ed_name, zap.za_name,
			    EDIRENT_NAMELEN(reclen));
			eodp = (edirent_t *)((intptr_t)eodp + reclen);
		} else {
			/*
			 * Add normal entry:
			 */
			odp->d_ino = objnum;
			odp->d_reclen = reclen;
			odp->d_namlen = strlen(zap.za_name);
			(void) strlcpy(odp->d_name, zap.za_name, odp->d_namlen + 1);
			odp->d_type = type;
			odp = (dirent64_t *)((intptr_t)odp + reclen);
		}
		outcount += reclen;

		ASSERT(outcount <= bufsize);

		/* Prefetch znode */
		if (prefetch)
			dmu_prefetch(os, objnum, 0, 0);

	skip_entry:
		/*
		 * Move to the next entry, fill in the previous offset.
		 */
		if (offset > 2 || (offset == 2 && !zfs_show_ctldir(zp))) {
			zap_cursor_advance(&zc);
			offset = zap_cursor_serialize(&zc);
		} else {
			offset += 1;
		}

		if (cooks != NULL) {
			*cooks++ = offset;
			ncooks--;
			KASSERT(ncooks >= 0, ("ncookies=%d", ncooks));
		}
	}
	zp->z_zn_prefetch = B_FALSE; /* a lookup will re-enable pre-fetching */

	/* Subtract unused cookies */
	if (ncookies != NULL)
		*ncookies -= ncooks;

	if (uio->uio_segflg == UIO_SYSSPACE && uio->uio_iovcnt == 1) {
		iovp->iov_base += outcount;
		iovp->iov_len -= outcount;
		uio->uio_resid -= outcount;
	} else if (error = uiomove(outbuf, (long)outcount, UIO_READ, uio)) {
		/*
		 * Reset the pointer.
		 */
		offset = uio->uio_loffset;
	}

update:
	zap_cursor_fini(&zc);
	if (uio->uio_segflg != UIO_SYSSPACE || uio->uio_iovcnt != 1)
		kmem_free(outbuf, bufsize);

	if (error == ENOENT)
		error = 0;

	ZFS_ACCESSTIME_STAMP(zfsvfs, zp);

	uio->uio_loffset = offset;
	ZFS_EXIT(zfsvfs);
	if (error != 0 && cookies != NULL) {
		free(*cookies, M_TEMP);
		*cookies = NULL;
		*ncookies = 0;
	}
	return (error);
}

ulong_t zfs_fsync_sync_cnt = 4;

static int
zfs_fsync(vnode_t *vp, int syncflag, cred_t *cr, caller_context_t *ct)
{
	znode_t	*zp = VTOZ(vp);
	zfsvfs_t *zfsvfs = zp->z_zfsvfs;

	(void) tsd_set(zfs_fsyncer_key, (void *)zfs_fsync_sync_cnt);

	if (zfsvfs->z_os->os_sync != ZFS_SYNC_DISABLED) {
		ZFS_ENTER(zfsvfs);
		ZFS_VERIFY_ZP(zp);
		zil_commit(zfsvfs->z_log, zp->z_id);
		ZFS_EXIT(zfsvfs);
	}
	return (0);
}


/*
 * Get the requested file attributes and place them in the provided
 * vattr structure.
 *
 *	IN:	vp	- vnode of file.
 *		vap	- va_mask identifies requested attributes.
 *			  If AT_XVATTR set, then optional attrs are requested
 *		flags	- ATTR_NOACLCHECK (CIFS server context)
 *		cr	- credentials of caller.
 *		ct	- caller context
 *
 *	OUT:	vap	- attribute values.
 *
 *	RETURN:	0 (always succeeds)
 */
/* ARGSUSED */
static int
zfs_getattr(vnode_t *vp, vattr_t *vap, int flags, cred_t *cr,
    caller_context_t *ct)
{
	znode_t *zp = VTOZ(vp);
	zfsvfs_t *zfsvfs = zp->z_zfsvfs;
	int	error = 0;
	uint32_t blksize;
	u_longlong_t nblocks;
	uint64_t links;
	uint64_t mtime[2], ctime[2], crtime[2], rdev;
	xvattr_t *xvap = (xvattr_t *)vap;	/* vap may be an xvattr_t * */
	xoptattr_t *xoap = NULL;
	boolean_t skipaclchk = (flags & ATTR_NOACLCHECK) ? B_TRUE : B_FALSE;
	sa_bulk_attr_t bulk[4];
	int count = 0;

	ZFS_ENTER(zfsvfs);
	ZFS_VERIFY_ZP(zp);

	zfs_fuid_map_ids(zp, cr, &vap->va_uid, &vap->va_gid);

	SA_ADD_BULK_ATTR(bulk, count, SA_ZPL_MTIME(zfsvfs), NULL, &mtime, 16);
	SA_ADD_BULK_ATTR(bulk, count, SA_ZPL_CTIME(zfsvfs), NULL, &ctime, 16);
	SA_ADD_BULK_ATTR(bulk, count, SA_ZPL_CRTIME(zfsvfs), NULL, &crtime, 16);
	if (vp->v_type == VBLK || vp->v_type == VCHR)
		SA_ADD_BULK_ATTR(bulk, count, SA_ZPL_RDEV(zfsvfs), NULL,
		    &rdev, 8);

	if ((error = sa_bulk_lookup(zp->z_sa_hdl, bulk, count)) != 0) {
		ZFS_EXIT(zfsvfs);
		return (error);
	}

	/*
	 * If ACL is trivial don't bother looking for ACE_READ_ATTRIBUTES.
	 * Also, if we are the owner don't bother, since owner should
	 * always be allowed to read basic attributes of file.
	 */
	if (!(zp->z_pflags & ZFS_ACL_TRIVIAL) &&
	    (vap->va_uid != crgetuid(cr))) {
		if (error = zfs_zaccess(zp, ACE_READ_ATTRIBUTES, 0,
		    skipaclchk, cr)) {
			ZFS_EXIT(zfsvfs);
			return (error);
		}
	}

	/*
	 * Return all attributes.  It's cheaper to provide the answer
	 * than to determine whether we were asked the question.
	 */

	mutex_enter(&zp->z_lock);
	vap->va_type = IFTOVT(zp->z_mode);
	vap->va_mode = zp->z_mode & ~S_IFMT;
#ifdef sun
	vap->va_fsid = zp->z_zfsvfs->z_vfs->vfs_dev;
#else
	vap->va_fsid = vp->v_mount->mnt_stat.f_fsid.val[0];
#endif
	vap->va_nodeid = zp->z_id;
	if ((vp->v_flag & VROOT) && zfs_show_ctldir(zp))
		links = zp->z_links + 1;
	else
		links = zp->z_links;
	vap->va_nlink = MIN(links, LINK_MAX);	/* nlink_t limit! */
	vap->va_size = zp->z_size;
#ifdef sun
	vap->va_rdev = vp->v_rdev;
#else
	if (vp->v_type == VBLK || vp->v_type == VCHR)
		vap->va_rdev = zfs_cmpldev(rdev);
#endif
	vap->va_seq = zp->z_seq;
	vap->va_flags = 0;	/* FreeBSD: Reset chflags(2) flags. */

	/*
	 * Add in any requested optional attributes and the create time.
	 * Also set the corresponding bits in the returned attribute bitmap.
	 */
	if ((xoap = xva_getxoptattr(xvap)) != NULL && zfsvfs->z_use_fuids) {
		if (XVA_ISSET_REQ(xvap, XAT_ARCHIVE)) {
			xoap->xoa_archive =
			    ((zp->z_pflags & ZFS_ARCHIVE) != 0);
			XVA_SET_RTN(xvap, XAT_ARCHIVE);
		}

		if (XVA_ISSET_REQ(xvap, XAT_READONLY)) {
			xoap->xoa_readonly =
			    ((zp->z_pflags & ZFS_READONLY) != 0);
			XVA_SET_RTN(xvap, XAT_READONLY);
		}

		if (XVA_ISSET_REQ(xvap, XAT_SYSTEM)) {
			xoap->xoa_system =
			    ((zp->z_pflags & ZFS_SYSTEM) != 0);
			XVA_SET_RTN(xvap, XAT_SYSTEM);
		}

		if (XVA_ISSET_REQ(xvap, XAT_HIDDEN)) {
			xoap->xoa_hidden =
			    ((zp->z_pflags & ZFS_HIDDEN) != 0);
			XVA_SET_RTN(xvap, XAT_HIDDEN);
		}

		if (XVA_ISSET_REQ(xvap, XAT_NOUNLINK)) {
			xoap->xoa_nounlink =
			    ((zp->z_pflags & ZFS_NOUNLINK) != 0);
			XVA_SET_RTN(xvap, XAT_NOUNLINK);
		}

		if (XVA_ISSET_REQ(xvap, XAT_IMMUTABLE)) {
			xoap->xoa_immutable =
			    ((zp->z_pflags & ZFS_IMMUTABLE) != 0);
			XVA_SET_RTN(xvap, XAT_IMMUTABLE);
		}

		if (XVA_ISSET_REQ(xvap, XAT_APPENDONLY)) {
			xoap->xoa_appendonly =
			    ((zp->z_pflags & ZFS_APPENDONLY) != 0);
			XVA_SET_RTN(xvap, XAT_APPENDONLY);
		}

		if (XVA_ISSET_REQ(xvap, XAT_NODUMP)) {
			xoap->xoa_nodump =
			    ((zp->z_pflags & ZFS_NODUMP) != 0);
			XVA_SET_RTN(xvap, XAT_NODUMP);
		}

		if (XVA_ISSET_REQ(xvap, XAT_OPAQUE)) {
			xoap->xoa_opaque =
			    ((zp->z_pflags & ZFS_OPAQUE) != 0);
			XVA_SET_RTN(xvap, XAT_OPAQUE);
		}

		if (XVA_ISSET_REQ(xvap, XAT_AV_QUARANTINED)) {
			xoap->xoa_av_quarantined =
			    ((zp->z_pflags & ZFS_AV_QUARANTINED) != 0);
			XVA_SET_RTN(xvap, XAT_AV_QUARANTINED);
		}

		if (XVA_ISSET_REQ(xvap, XAT_AV_MODIFIED)) {
			xoap->xoa_av_modified =
			    ((zp->z_pflags & ZFS_AV_MODIFIED) != 0);
			XVA_SET_RTN(xvap, XAT_AV_MODIFIED);
		}

		if (XVA_ISSET_REQ(xvap, XAT_AV_SCANSTAMP) &&
		    vp->v_type == VREG) {
			zfs_sa_get_scanstamp(zp, xvap);
		}

		if (XVA_ISSET_REQ(xvap, XAT_CREATETIME)) {
			uint64_t times[2];

			(void) sa_lookup(zp->z_sa_hdl, SA_ZPL_CRTIME(zfsvfs),
			    times, sizeof (times));
			ZFS_TIME_DECODE(&xoap->xoa_createtime, times);
			XVA_SET_RTN(xvap, XAT_CREATETIME);
		}

		if (XVA_ISSET_REQ(xvap, XAT_REPARSE)) {
			xoap->xoa_reparse = ((zp->z_pflags & ZFS_REPARSE) != 0);
			XVA_SET_RTN(xvap, XAT_REPARSE);
		}
		if (XVA_ISSET_REQ(xvap, XAT_GEN)) {
			xoap->xoa_generation = zp->z_gen;
			XVA_SET_RTN(xvap, XAT_GEN);
		}

		if (XVA_ISSET_REQ(xvap, XAT_OFFLINE)) {
			xoap->xoa_offline =
			    ((zp->z_pflags & ZFS_OFFLINE) != 0);
			XVA_SET_RTN(xvap, XAT_OFFLINE);
		}

		if (XVA_ISSET_REQ(xvap, XAT_SPARSE)) {
			xoap->xoa_sparse =
			    ((zp->z_pflags & ZFS_SPARSE) != 0);
			XVA_SET_RTN(xvap, XAT_SPARSE);
		}
	}

	ZFS_TIME_DECODE(&vap->va_atime, zp->z_atime);
	ZFS_TIME_DECODE(&vap->va_mtime, mtime);
	ZFS_TIME_DECODE(&vap->va_ctime, ctime);
	ZFS_TIME_DECODE(&vap->va_birthtime, crtime);

	mutex_exit(&zp->z_lock);

	sa_object_size(zp->z_sa_hdl, &blksize, &nblocks);
	vap->va_blksize = blksize;
	vap->va_bytes = nblocks << 9;	/* nblocks * 512 */

	if (zp->z_blksz == 0) {
		/*
		 * Block size hasn't been set; suggest maximal I/O transfers.
		 */
		vap->va_blksize = zfsvfs->z_max_blksz;
	}

	ZFS_EXIT(zfsvfs);
	return (0);
}

/*
 * Set the file attributes to the values contained in the
 * vattr structure.
 *
 *	IN:	vp	- vnode of file to be modified.
 *		vap	- new attribute values.
 *			  If AT_XVATTR set, then optional attrs are being set
 *		flags	- ATTR_UTIME set if non-default time values provided.
 *			- ATTR_NOACLCHECK (CIFS context only).
 *		cr	- credentials of caller.
 *		ct	- caller context
 *
 *	RETURN:	0 if success
 *		error code if failure
 *
 * Timestamps:
 *	vp - ctime updated, mtime updated if size changed.
 */
/* ARGSUSED */
static int
zfs_setattr(vnode_t *vp, vattr_t *vap, int flags, cred_t *cr,
	caller_context_t *ct)
{
	znode_t		*zp = VTOZ(vp);
	zfsvfs_t	*zfsvfs = zp->z_zfsvfs;
	zilog_t		*zilog;
	dmu_tx_t	*tx;
	vattr_t		oldva;
	xvattr_t	tmpxvattr;
	uint_t		mask = vap->va_mask;
	uint_t		saved_mask;
	uint64_t	saved_mode;
	int		trim_mask = 0;
	uint64_t	new_mode;
	uint64_t	new_uid, new_gid;
	uint64_t	xattr_obj;
	uint64_t	mtime[2], ctime[2];
	znode_t		*attrzp;
	int		need_policy = FALSE;
	int		err, err2;
	zfs_fuid_info_t *fuidp = NULL;
	xvattr_t *xvap = (xvattr_t *)vap;	/* vap may be an xvattr_t * */
	xoptattr_t	*xoap;
	zfs_acl_t	*aclp;
	boolean_t skipaclchk = (flags & ATTR_NOACLCHECK) ? B_TRUE : B_FALSE;
	boolean_t	fuid_dirtied = B_FALSE;
	sa_bulk_attr_t	bulk[7], xattr_bulk[7];
	int		count = 0, xattr_count = 0;

	if (mask == 0)
		return (0);

	if (mask & AT_NOSET)
		return (EINVAL);

	ZFS_ENTER(zfsvfs);
	ZFS_VERIFY_ZP(zp);

	zilog = zfsvfs->z_log;

	/*
	 * Make sure that if we have ephemeral uid/gid or xvattr specified
	 * that file system is at proper version level
	 */

	if (zfsvfs->z_use_fuids == B_FALSE &&
	    (((mask & AT_UID) && IS_EPHEMERAL(vap->va_uid)) ||
	    ((mask & AT_GID) && IS_EPHEMERAL(vap->va_gid)) ||
	    (mask & AT_XVATTR))) {
		ZFS_EXIT(zfsvfs);
		return (EINVAL);
	}

	if (mask & AT_SIZE && vp->v_type == VDIR) {
		ZFS_EXIT(zfsvfs);
		return (EISDIR);
	}

	if (mask & AT_SIZE && vp->v_type != VREG && vp->v_type != VFIFO) {
		ZFS_EXIT(zfsvfs);
		return (EINVAL);
	}

	/*
	 * If this is an xvattr_t, then get a pointer to the structure of
	 * optional attributes.  If this is NULL, then we have a vattr_t.
	 */
	xoap = xva_getxoptattr(xvap);

	xva_init(&tmpxvattr);

	/*
	 * Immutable files can only alter immutable bit and atime
	 */
	if ((zp->z_pflags & ZFS_IMMUTABLE) &&
	    ((mask & (AT_SIZE|AT_UID|AT_GID|AT_MTIME|AT_MODE)) ||
	    ((mask & AT_XVATTR) && XVA_ISSET_REQ(xvap, XAT_CREATETIME)))) {
		ZFS_EXIT(zfsvfs);
		return (EPERM);
	}

	if ((mask & AT_SIZE) && (zp->z_pflags & ZFS_READONLY)) {
		ZFS_EXIT(zfsvfs);
		return (EPERM);
	}

	/*
	 * Verify timestamps doesn't overflow 32 bits.
	 * ZFS can handle large timestamps, but 32bit syscalls can't
	 * handle times greater than 2039.  This check should be removed
	 * once large timestamps are fully supported.
	 */
	if (mask & (AT_ATIME | AT_MTIME)) {
		if (((mask & AT_ATIME) && TIMESPEC_OVERFLOW(&vap->va_atime)) ||
		    ((mask & AT_MTIME) && TIMESPEC_OVERFLOW(&vap->va_mtime))) {
			ZFS_EXIT(zfsvfs);
			return (EOVERFLOW);
		}
	}

top:
	attrzp = NULL;
	aclp = NULL;

	/* Can this be moved to before the top label? */
	if (zfsvfs->z_vfs->vfs_flag & VFS_RDONLY) {
		ZFS_EXIT(zfsvfs);
		return (EROFS);
	}

	/*
	 * First validate permissions
	 */

	if (mask & AT_SIZE) {
		/*
		 * XXX - Note, we are not providing any open
		 * mode flags here (like FNDELAY), so we may
		 * block if there are locks present... this
		 * should be addressed in openat().
		 */
		/* XXX - would it be OK to generate a log record here? */
		err = zfs_freesp(zp, vap->va_size, 0, 0, FALSE);
		if (err) {
			ZFS_EXIT(zfsvfs);
			return (err);
		}
	}

	if (mask & (AT_ATIME|AT_MTIME) ||
	    ((mask & AT_XVATTR) && (XVA_ISSET_REQ(xvap, XAT_HIDDEN) ||
	    XVA_ISSET_REQ(xvap, XAT_READONLY) ||
	    XVA_ISSET_REQ(xvap, XAT_ARCHIVE) ||
	    XVA_ISSET_REQ(xvap, XAT_OFFLINE) ||
	    XVA_ISSET_REQ(xvap, XAT_SPARSE) ||
	    XVA_ISSET_REQ(xvap, XAT_CREATETIME) ||
	    XVA_ISSET_REQ(xvap, XAT_SYSTEM)))) {
		need_policy = zfs_zaccess(zp, ACE_WRITE_ATTRIBUTES, 0,
		    skipaclchk, cr);
	}

	if (mask & (AT_UID|AT_GID)) {
		int	idmask = (mask & (AT_UID|AT_GID));
		int	take_owner;
		int	take_group;

		/*
		 * NOTE: even if a new mode is being set,
		 * we may clear S_ISUID/S_ISGID bits.
		 */

		if (!(mask & AT_MODE))
			vap->va_mode = zp->z_mode;

		/*
		 * Take ownership or chgrp to group we are a member of
		 */

		take_owner = (mask & AT_UID) && (vap->va_uid == crgetuid(cr));
		take_group = (mask & AT_GID) &&
		    zfs_groupmember(zfsvfs, vap->va_gid, cr);

		/*
		 * If both AT_UID and AT_GID are set then take_owner and
		 * take_group must both be set in order to allow taking
		 * ownership.
		 *
		 * Otherwise, send the check through secpolicy_vnode_setattr()
		 *
		 */

		if (((idmask == (AT_UID|AT_GID)) && take_owner && take_group) ||
		    ((idmask == AT_UID) && take_owner) ||
		    ((idmask == AT_GID) && take_group)) {
			if (zfs_zaccess(zp, ACE_WRITE_OWNER, 0,
			    skipaclchk, cr) == 0) {
				/*
				 * Remove setuid/setgid for non-privileged users
				 */
				secpolicy_setid_clear(vap, vp, cr);
				trim_mask = (mask & (AT_UID|AT_GID));
			} else {
				need_policy =  TRUE;
			}
		} else {
			need_policy =  TRUE;
		}
	}

	mutex_enter(&zp->z_lock);
	oldva.va_mode = zp->z_mode;
	zfs_fuid_map_ids(zp, cr, &oldva.va_uid, &oldva.va_gid);
	if (mask & AT_XVATTR) {
		/*
		 * Update xvattr mask to include only those attributes
		 * that are actually changing.
		 *
		 * the bits will be restored prior to actually setting
		 * the attributes so the caller thinks they were set.
		 */
		if (XVA_ISSET_REQ(xvap, XAT_APPENDONLY)) {
			if (xoap->xoa_appendonly !=
			    ((zp->z_pflags & ZFS_APPENDONLY) != 0)) {
				need_policy = TRUE;
			} else {
				XVA_CLR_REQ(xvap, XAT_APPENDONLY);
				XVA_SET_REQ(&tmpxvattr, XAT_APPENDONLY);
			}
		}

		if (XVA_ISSET_REQ(xvap, XAT_NOUNLINK)) {
			if (xoap->xoa_nounlink !=
			    ((zp->z_pflags & ZFS_NOUNLINK) != 0)) {
				need_policy = TRUE;
			} else {
				XVA_CLR_REQ(xvap, XAT_NOUNLINK);
				XVA_SET_REQ(&tmpxvattr, XAT_NOUNLINK);
			}
		}

		if (XVA_ISSET_REQ(xvap, XAT_IMMUTABLE)) {
			if (xoap->xoa_immutable !=
			    ((zp->z_pflags & ZFS_IMMUTABLE) != 0)) {
				need_policy = TRUE;
			} else {
				XVA_CLR_REQ(xvap, XAT_IMMUTABLE);
				XVA_SET_REQ(&tmpxvattr, XAT_IMMUTABLE);
			}
		}

		if (XVA_ISSET_REQ(xvap, XAT_NODUMP)) {
			if (xoap->xoa_nodump !=
			    ((zp->z_pflags & ZFS_NODUMP) != 0)) {
				need_policy = TRUE;
			} else {
				XVA_CLR_REQ(xvap, XAT_NODUMP);
				XVA_SET_REQ(&tmpxvattr, XAT_NODUMP);
			}
		}

		if (XVA_ISSET_REQ(xvap, XAT_AV_MODIFIED)) {
			if (xoap->xoa_av_modified !=
			    ((zp->z_pflags & ZFS_AV_MODIFIED) != 0)) {
				need_policy = TRUE;
			} else {
				XVA_CLR_REQ(xvap, XAT_AV_MODIFIED);
				XVA_SET_REQ(&tmpxvattr, XAT_AV_MODIFIED);
			}
		}

		if (XVA_ISSET_REQ(xvap, XAT_AV_QUARANTINED)) {
			if ((vp->v_type != VREG &&
			    xoap->xoa_av_quarantined) ||
			    xoap->xoa_av_quarantined !=
			    ((zp->z_pflags & ZFS_AV_QUARANTINED) != 0)) {
				need_policy = TRUE;
			} else {
				XVA_CLR_REQ(xvap, XAT_AV_QUARANTINED);
				XVA_SET_REQ(&tmpxvattr, XAT_AV_QUARANTINED);
			}
		}

		if (XVA_ISSET_REQ(xvap, XAT_REPARSE)) {
			mutex_exit(&zp->z_lock);
			ZFS_EXIT(zfsvfs);
			return (EPERM);
		}

		if (need_policy == FALSE &&
		    (XVA_ISSET_REQ(xvap, XAT_AV_SCANSTAMP) ||
		    XVA_ISSET_REQ(xvap, XAT_OPAQUE))) {
			need_policy = TRUE;
		}
	}

	mutex_exit(&zp->z_lock);

	if (mask & AT_MODE) {
		if (zfs_zaccess(zp, ACE_WRITE_ACL, 0, skipaclchk, cr) == 0) {
			err = secpolicy_setid_setsticky_clear(vp, vap,
			    &oldva, cr);
			if (err) {
				ZFS_EXIT(zfsvfs);
				return (err);
			}
			trim_mask |= AT_MODE;
		} else {
			need_policy = TRUE;
		}
	}

	if (need_policy) {
		/*
		 * If trim_mask is set then take ownership
		 * has been granted or write_acl is present and user
		 * has the ability to modify mode.  In that case remove
		 * UID|GID and or MODE from mask so that
		 * secpolicy_vnode_setattr() doesn't revoke it.
		 */

		if (trim_mask) {
			saved_mask = vap->va_mask;
			vap->va_mask &= ~trim_mask;
			if (trim_mask & AT_MODE) {
				/*
				 * Save the mode, as secpolicy_vnode_setattr()
				 * will overwrite it with ova.va_mode.
				 */
				saved_mode = vap->va_mode;
			}
		}
		err = secpolicy_vnode_setattr(cr, vp, vap, &oldva, flags,
		    (int (*)(void *, int, cred_t *))zfs_zaccess_unix, zp);
		if (err) {
			ZFS_EXIT(zfsvfs);
			return (err);
		}

		if (trim_mask) {
			vap->va_mask |= saved_mask;
			if (trim_mask & AT_MODE) {
				/*
				 * Recover the mode after
				 * secpolicy_vnode_setattr().
				 */
				vap->va_mode = saved_mode;
			}
		}
	}

	/*
	 * secpolicy_vnode_setattr, or take ownership may have
	 * changed va_mask
	 */
	mask = vap->va_mask;

	if ((mask & (AT_UID | AT_GID))) {
		err = sa_lookup(zp->z_sa_hdl, SA_ZPL_XATTR(zfsvfs),
		    &xattr_obj, sizeof (xattr_obj));

		if (err == 0 && xattr_obj) {
			err = zfs_zget(zp->z_zfsvfs, xattr_obj, &attrzp);
			if (err)
				goto out2;
		}
		if (mask & AT_UID) {
			new_uid = zfs_fuid_create(zfsvfs,
			    (uint64_t)vap->va_uid, cr, ZFS_OWNER, &fuidp);
			if (new_uid != zp->z_uid &&
			    zfs_fuid_overquota(zfsvfs, B_FALSE, new_uid)) {
				if (attrzp)
					VN_RELE(ZTOV(attrzp));
				err = EDQUOT;
				goto out2;
			}
		}

		if (mask & AT_GID) {
			new_gid = zfs_fuid_create(zfsvfs, (uint64_t)vap->va_gid,
			    cr, ZFS_GROUP, &fuidp);
			if (new_gid != zp->z_gid &&
			    zfs_fuid_overquota(zfsvfs, B_TRUE, new_gid)) {
				if (attrzp)
					VN_RELE(ZTOV(attrzp));
				err = EDQUOT;
				goto out2;
			}
		}
	}
	tx = dmu_tx_create(zfsvfs->z_os);

	if (mask & AT_MODE) {
		uint64_t pmode = zp->z_mode;
		uint64_t acl_obj;
		new_mode = (pmode & S_IFMT) | (vap->va_mode & ~S_IFMT);

		if (zp->z_zfsvfs->z_acl_mode == ZFS_ACL_RESTRICTED &&
		    !(zp->z_pflags & ZFS_ACL_TRIVIAL)) {
			err = EPERM;
			goto out;
		}

		if (err = zfs_acl_chmod_setattr(zp, &aclp, new_mode))
			goto out;

		mutex_enter(&zp->z_lock);
		if (!zp->z_is_sa && ((acl_obj = zfs_external_acl(zp)) != 0)) {
			/*
			 * Are we upgrading ACL from old V0 format
			 * to V1 format?
			 */
			if (zfsvfs->z_version >= ZPL_VERSION_FUID &&
			    zfs_znode_acl_version(zp) ==
			    ZFS_ACL_VERSION_INITIAL) {
				dmu_tx_hold_free(tx, acl_obj, 0,
				    DMU_OBJECT_END);
				dmu_tx_hold_write(tx, DMU_NEW_OBJECT,
				    0, aclp->z_acl_bytes);
			} else {
				dmu_tx_hold_write(tx, acl_obj, 0,
				    aclp->z_acl_bytes);
			}
		} else if (!zp->z_is_sa && aclp->z_acl_bytes > ZFS_ACE_SPACE) {
			dmu_tx_hold_write(tx, DMU_NEW_OBJECT,
			    0, aclp->z_acl_bytes);
		}
		mutex_exit(&zp->z_lock);
		dmu_tx_hold_sa(tx, zp->z_sa_hdl, B_TRUE);
	} else {
		if ((mask & AT_XVATTR) &&
		    XVA_ISSET_REQ(xvap, XAT_AV_SCANSTAMP))
			dmu_tx_hold_sa(tx, zp->z_sa_hdl, B_TRUE);
		else
			dmu_tx_hold_sa(tx, zp->z_sa_hdl, B_FALSE);
	}

	if (attrzp) {
		dmu_tx_hold_sa(tx, attrzp->z_sa_hdl, B_FALSE);
	}

	fuid_dirtied = zfsvfs->z_fuid_dirty;
	if (fuid_dirtied)
		zfs_fuid_txhold(zfsvfs, tx);

	zfs_sa_upgrade_txholds(tx, zp);

	err = dmu_tx_assign(tx, TXG_NOWAIT);
	if (err) {
		if (err == ERESTART)
			dmu_tx_wait(tx);
		goto out;
	}

	count = 0;
	/*
	 * Set each attribute requested.
	 * We group settings according to the locks they need to acquire.
	 *
	 * Note: you cannot set ctime directly, although it will be
	 * updated as a side-effect of calling this function.
	 */


	if (mask & (AT_UID|AT_GID|AT_MODE))
		mutex_enter(&zp->z_acl_lock);
	mutex_enter(&zp->z_lock);

	SA_ADD_BULK_ATTR(bulk, count, SA_ZPL_FLAGS(zfsvfs), NULL,
	    &zp->z_pflags, sizeof (zp->z_pflags));

	if (attrzp) {
		if (mask & (AT_UID|AT_GID|AT_MODE))
			mutex_enter(&attrzp->z_acl_lock);
		mutex_enter(&attrzp->z_lock);
		SA_ADD_BULK_ATTR(xattr_bulk, xattr_count,
		    SA_ZPL_FLAGS(zfsvfs), NULL, &attrzp->z_pflags,
		    sizeof (attrzp->z_pflags));
	}

	if (mask & (AT_UID|AT_GID)) {

		if (mask & AT_UID) {
			SA_ADD_BULK_ATTR(bulk, count, SA_ZPL_UID(zfsvfs), NULL,
			    &new_uid, sizeof (new_uid));
			zp->z_uid = new_uid;
			if (attrzp) {
				SA_ADD_BULK_ATTR(xattr_bulk, xattr_count,
				    SA_ZPL_UID(zfsvfs), NULL, &new_uid,
				    sizeof (new_uid));
				attrzp->z_uid = new_uid;
			}
		}

		if (mask & AT_GID) {
			SA_ADD_BULK_ATTR(bulk, count, SA_ZPL_GID(zfsvfs),
			    NULL, &new_gid, sizeof (new_gid));
			zp->z_gid = new_gid;
			if (attrzp) {
				SA_ADD_BULK_ATTR(xattr_bulk, xattr_count,
				    SA_ZPL_GID(zfsvfs), NULL, &new_gid,
				    sizeof (new_gid));
				attrzp->z_gid = new_gid;
			}
		}
		if (!(mask & AT_MODE)) {
			SA_ADD_BULK_ATTR(bulk, count, SA_ZPL_MODE(zfsvfs),
			    NULL, &new_mode, sizeof (new_mode));
			new_mode = zp->z_mode;
		}
		err = zfs_acl_chown_setattr(zp);
		ASSERT(err == 0);
		if (attrzp) {
			err = zfs_acl_chown_setattr(attrzp);
			ASSERT(err == 0);
		}
	}

	if (mask & AT_MODE) {
		SA_ADD_BULK_ATTR(bulk, count, SA_ZPL_MODE(zfsvfs), NULL,
		    &new_mode, sizeof (new_mode));
		zp->z_mode = new_mode;
		ASSERT3U((uintptr_t)aclp, !=, 0);
		err = zfs_aclset_common(zp, aclp, cr, tx);
		ASSERT0(err);
		if (zp->z_acl_cached)
			zfs_acl_free(zp->z_acl_cached);
		zp->z_acl_cached = aclp;
		aclp = NULL;
	}


	if (mask & AT_ATIME) {
		ZFS_TIME_ENCODE(&vap->va_atime, zp->z_atime);
		SA_ADD_BULK_ATTR(bulk, count, SA_ZPL_ATIME(zfsvfs), NULL,
		    &zp->z_atime, sizeof (zp->z_atime));
	}

	if (mask & AT_MTIME) {
		ZFS_TIME_ENCODE(&vap->va_mtime, mtime);
		SA_ADD_BULK_ATTR(bulk, count, SA_ZPL_MTIME(zfsvfs), NULL,
		    mtime, sizeof (mtime));
	}

	/* XXX - shouldn't this be done *before* the ATIME/MTIME checks? */
	if (mask & AT_SIZE && !(mask & AT_MTIME)) {
		SA_ADD_BULK_ATTR(bulk, count, SA_ZPL_MTIME(zfsvfs),
		    NULL, mtime, sizeof (mtime));
		SA_ADD_BULK_ATTR(bulk, count, SA_ZPL_CTIME(zfsvfs), NULL,
		    &ctime, sizeof (ctime));
		zfs_tstamp_update_setup(zp, CONTENT_MODIFIED, mtime, ctime,
		    B_TRUE);
	} else if (mask != 0) {
		SA_ADD_BULK_ATTR(bulk, count, SA_ZPL_CTIME(zfsvfs), NULL,
		    &ctime, sizeof (ctime));
		zfs_tstamp_update_setup(zp, STATE_CHANGED, mtime, ctime,
		    B_TRUE);
		if (attrzp) {
			SA_ADD_BULK_ATTR(xattr_bulk, xattr_count,
			    SA_ZPL_CTIME(zfsvfs), NULL,
			    &ctime, sizeof (ctime));
			zfs_tstamp_update_setup(attrzp, STATE_CHANGED,
			    mtime, ctime, B_TRUE);
		}
	}
	/*
	 * Do this after setting timestamps to prevent timestamp
	 * update from toggling bit
	 */

	if (xoap && (mask & AT_XVATTR)) {

		/*
		 * restore trimmed off masks
		 * so that return masks can be set for caller.
		 */

		if (XVA_ISSET_REQ(&tmpxvattr, XAT_APPENDONLY)) {
			XVA_SET_REQ(xvap, XAT_APPENDONLY);
		}
		if (XVA_ISSET_REQ(&tmpxvattr, XAT_NOUNLINK)) {
			XVA_SET_REQ(xvap, XAT_NOUNLINK);
		}
		if (XVA_ISSET_REQ(&tmpxvattr, XAT_IMMUTABLE)) {
			XVA_SET_REQ(xvap, XAT_IMMUTABLE);
		}
		if (XVA_ISSET_REQ(&tmpxvattr, XAT_NODUMP)) {
			XVA_SET_REQ(xvap, XAT_NODUMP);
		}
		if (XVA_ISSET_REQ(&tmpxvattr, XAT_AV_MODIFIED)) {
			XVA_SET_REQ(xvap, XAT_AV_MODIFIED);
		}
		if (XVA_ISSET_REQ(&tmpxvattr, XAT_AV_QUARANTINED)) {
			XVA_SET_REQ(xvap, XAT_AV_QUARANTINED);
		}

		if (XVA_ISSET_REQ(xvap, XAT_AV_SCANSTAMP))
			ASSERT(vp->v_type == VREG);

		zfs_xvattr_set(zp, xvap, tx);
	}

	if (fuid_dirtied)
		zfs_fuid_sync(zfsvfs, tx);

	if (mask != 0)
		zfs_log_setattr(zilog, tx, TX_SETATTR, zp, vap, mask, fuidp);

	mutex_exit(&zp->z_lock);
	if (mask & (AT_UID|AT_GID|AT_MODE))
		mutex_exit(&zp->z_acl_lock);

	if (attrzp) {
		if (mask & (AT_UID|AT_GID|AT_MODE))
			mutex_exit(&attrzp->z_acl_lock);
		mutex_exit(&attrzp->z_lock);
	}
out:
	if (err == 0 && attrzp) {
		err2 = sa_bulk_update(attrzp->z_sa_hdl, xattr_bulk,
		    xattr_count, tx);
		ASSERT(err2 == 0);
	}

	if (attrzp)
		VN_RELE(ZTOV(attrzp));
	if (aclp)
		zfs_acl_free(aclp);

	if (fuidp) {
		zfs_fuid_info_free(fuidp);
		fuidp = NULL;
	}

	if (err) {
		dmu_tx_abort(tx);
		if (err == ERESTART)
			goto top;
	} else {
		err2 = sa_bulk_update(zp->z_sa_hdl, bulk, count, tx);
		dmu_tx_commit(tx);
	}

out2:
	if (zfsvfs->z_os->os_sync == ZFS_SYNC_ALWAYS)
		zil_commit(zilog, 0);

	ZFS_EXIT(zfsvfs);
	return (err);
}

typedef struct zfs_zlock {
	krwlock_t	*zl_rwlock;	/* lock we acquired */
	znode_t		*zl_znode;	/* znode we held */
	struct zfs_zlock *zl_next;	/* next in list */
} zfs_zlock_t;

/*
 * Drop locks and release vnodes that were held by zfs_rename_lock().
 */
static void
zfs_rename_unlock(zfs_zlock_t **zlpp)
{
	zfs_zlock_t *zl;

	while ((zl = *zlpp) != NULL) {
		if (zl->zl_znode != NULL)
			VN_RELE(ZTOV(zl->zl_znode));
		rw_exit(zl->zl_rwlock);
		*zlpp = zl->zl_next;
		kmem_free(zl, sizeof (*zl));
	}
}

/*
 * Search back through the directory tree, using the ".." entries.
 * Lock each directory in the chain to prevent concurrent renames.
 * Fail any attempt to move a directory into one of its own descendants.
 * XXX - z_parent_lock can overlap with map or grow locks
 */
static int
zfs_rename_lock(znode_t *szp, znode_t *tdzp, znode_t *sdzp, zfs_zlock_t **zlpp)
{
	zfs_zlock_t	*zl;
	znode_t		*zp = tdzp;
	uint64_t	rootid = zp->z_zfsvfs->z_root;
	uint64_t	oidp = zp->z_id;
	krwlock_t	*rwlp = &szp->z_parent_lock;
	krw_t		rw = RW_WRITER;

	/*
	 * First pass write-locks szp and compares to zp->z_id.
	 * Later passes read-lock zp and compare to zp->z_parent.
	 */
	do {
		if (!rw_tryenter(rwlp, rw)) {
			/*
			 * Another thread is renaming in this path.
			 * Note that if we are a WRITER, we don't have any
			 * parent_locks held yet.
			 */
			if (rw == RW_READER && zp->z_id > szp->z_id) {
				/*
				 * Drop our locks and restart
				 */
				zfs_rename_unlock(&zl);
				*zlpp = NULL;
				zp = tdzp;
				oidp = zp->z_id;
				rwlp = &szp->z_parent_lock;
				rw = RW_WRITER;
				continue;
			} else {
				/*
				 * Wait for other thread to drop its locks
				 */
				rw_enter(rwlp, rw);
			}
		}

		zl = kmem_alloc(sizeof (*zl), KM_SLEEP);
		zl->zl_rwlock = rwlp;
		zl->zl_znode = NULL;
		zl->zl_next = *zlpp;
		*zlpp = zl;

		if (oidp == szp->z_id)		/* We're a descendant of szp */
			return (EINVAL);

		if (oidp == rootid)		/* We've hit the top */
			return (0);

		if (rw == RW_READER) {		/* i.e. not the first pass */
			int error = zfs_zget(zp->z_zfsvfs, oidp, &zp);
			if (error)
				return (error);
			zl->zl_znode = zp;
		}
		(void) sa_lookup(zp->z_sa_hdl, SA_ZPL_PARENT(zp->z_zfsvfs),
		    &oidp, sizeof (oidp));
		rwlp = &zp->z_parent_lock;
		rw = RW_READER;

	} while (zp->z_id != sdzp->z_id);

	return (0);
}

/*
 * Move an entry from the provided source directory to the target
 * directory.  Change the entry name as indicated.
 *
 *	IN:	sdvp	- Source directory containing the "old entry".
 *		snm	- Old entry name.
 *		tdvp	- Target directory to contain the "new entry".
 *		tnm	- New entry name.
 *		cr	- credentials of caller.
 *		ct	- caller context
 *		flags	- case flags
 *
 *	RETURN:	0 if success
 *		error code if failure
 *
 * Timestamps:
 *	sdvp,tdvp - ctime|mtime updated
 */
/*ARGSUSED*/
static int
zfs_rename(vnode_t *sdvp, char *snm, vnode_t *tdvp, char *tnm, cred_t *cr,
    caller_context_t *ct, int flags)
{
	znode_t		*tdzp, *szp, *tzp;
	znode_t		*sdzp = VTOZ(sdvp);
	zfsvfs_t	*zfsvfs = sdzp->z_zfsvfs;
	zilog_t		*zilog;
	vnode_t		*realvp;
	zfs_dirlock_t	*sdl, *tdl;
	dmu_tx_t	*tx;
	zfs_zlock_t	*zl;
	int		cmp, serr, terr;
	int		error = 0;
	int		zflg = 0;

	ZFS_ENTER(zfsvfs);
	ZFS_VERIFY_ZP(sdzp);
	zilog = zfsvfs->z_log;

	/*
	 * Make sure we have the real vp for the target directory.
	 */
	if (VOP_REALVP(tdvp, &realvp, ct) == 0)
		tdvp = realvp;

	if (tdvp->v_vfsp != sdvp->v_vfsp || zfsctl_is_node(tdvp)) {
		ZFS_EXIT(zfsvfs);
		return (EXDEV);
	}

	tdzp = VTOZ(tdvp);
	ZFS_VERIFY_ZP(tdzp);
	if (zfsvfs->z_utf8 && u8_validate(tnm,
	    strlen(tnm), NULL, U8_VALIDATE_ENTIRE, &error) < 0) {
		ZFS_EXIT(zfsvfs);
		return (EILSEQ);
	}

	if (flags & FIGNORECASE)
		zflg |= ZCILOOK;

top:
	szp = NULL;
	tzp = NULL;
	zl = NULL;

	/*
	 * This is to prevent the creation of links into attribute space
	 * by renaming a linked file into/outof an attribute directory.
	 * See the comment in zfs_link() for why this is considered bad.
	 */
	if ((tdzp->z_pflags & ZFS_XATTR) != (sdzp->z_pflags & ZFS_XATTR)) {
		ZFS_EXIT(zfsvfs);
		return (EINVAL);
	}

	/*
	 * Lock source and target directory entries.  To prevent deadlock,
	 * a lock ordering must be defined.  We lock the directory with
	 * the smallest object id first, or if it's a tie, the one with
	 * the lexically first name.
	 */
	if (sdzp->z_id < tdzp->z_id) {
		cmp = -1;
	} else if (sdzp->z_id > tdzp->z_id) {
		cmp = 1;
	} else {
		/*
		 * First compare the two name arguments without
		 * considering any case folding.
		 */
		int nofold = (zfsvfs->z_norm & ~U8_TEXTPREP_TOUPPER);

		cmp = u8_strcmp(snm, tnm, 0, nofold, U8_UNICODE_LATEST, &error);
		ASSERT(error == 0 || !zfsvfs->z_utf8);
		if (cmp == 0) {
			/*
			 * POSIX: "If the old argument and the new argument
			 * both refer to links to the same existing file,
			 * the rename() function shall return successfully
			 * and perform no other action."
			 */
			ZFS_EXIT(zfsvfs);
			return (0);
		}
		/*
		 * If the file system is case-folding, then we may
		 * have some more checking to do.  A case-folding file
		 * system is either supporting mixed case sensitivity
		 * access or is completely case-insensitive.  Note
		 * that the file system is always case preserving.
		 *
		 * In mixed sensitivity mode case sensitive behavior
		 * is the default.  FIGNORECASE must be used to
		 * explicitly request case insensitive behavior.
		 *
		 * If the source and target names provided differ only
		 * by case (e.g., a request to rename 'tim' to 'Tim'),
		 * we will treat this as a special case in the
		 * case-insensitive mode: as long as the source name
		 * is an exact match, we will allow this to proceed as
		 * a name-change request.
		 */
		if ((zfsvfs->z_case == ZFS_CASE_INSENSITIVE ||
		    (zfsvfs->z_case == ZFS_CASE_MIXED &&
		    flags & FIGNORECASE)) &&
		    u8_strcmp(snm, tnm, 0, zfsvfs->z_norm, U8_UNICODE_LATEST,
		    &error) == 0) {
			/*
			 * case preserving rename request, require exact
			 * name matches
			 */
			zflg |= ZCIEXACT;
			zflg &= ~ZCILOOK;
		}
	}

	/*
	 * If the source and destination directories are the same, we should
	 * grab the z_name_lock of that directory only once.
	 */
	if (sdzp == tdzp) {
		zflg |= ZHAVELOCK;
		rw_enter(&sdzp->z_name_lock, RW_READER);
	}

	if (cmp < 0) {
		serr = zfs_dirent_lock(&sdl, sdzp, snm, &szp,
		    ZEXISTS | zflg, NULL, NULL);
		terr = zfs_dirent_lock(&tdl,
		    tdzp, tnm, &tzp, ZRENAMING | zflg, NULL, NULL);
	} else {
		terr = zfs_dirent_lock(&tdl,
		    tdzp, tnm, &tzp, zflg, NULL, NULL);
		serr = zfs_dirent_lock(&sdl,
		    sdzp, snm, &szp, ZEXISTS | ZRENAMING | zflg,
		    NULL, NULL);
	}

	if (serr) {
		/*
		 * Source entry invalid or not there.
		 */
		if (!terr) {
			zfs_dirent_unlock(tdl);
			if (tzp)
				VN_RELE(ZTOV(tzp));
		}

		if (sdzp == tdzp)
			rw_exit(&sdzp->z_name_lock);

		/*
		 * FreeBSD: In OpenSolaris they only check if rename source is
		 * ".." here, because "." is handled in their lookup. This is
		 * not the case for FreeBSD, so we check for "." explicitly.
		 */
		if (strcmp(snm, ".") == 0 || strcmp(snm, "..") == 0)
			serr = EINVAL;
		ZFS_EXIT(zfsvfs);
		return (serr);
	}
	if (terr) {
		zfs_dirent_unlock(sdl);
		VN_RELE(ZTOV(szp));

		if (sdzp == tdzp)
			rw_exit(&sdzp->z_name_lock);

		if (strcmp(tnm, "..") == 0)
			terr = EINVAL;
		ZFS_EXIT(zfsvfs);
		return (terr);
	}

	/*
	 * Must have write access at the source to remove the old entry
	 * and write access at the target to create the new entry.
	 * Note that if target and source are the same, this can be
	 * done in a single check.
	 */

	if (error = zfs_zaccess_rename(sdzp, szp, tdzp, tzp, cr))
		goto out;

	if (ZTOV(szp)->v_type == VDIR) {
		/*
		 * Check to make sure rename is valid.
		 * Can't do a move like this: /usr/a/b to /usr/a/b/c/d
		 */
		if (error = zfs_rename_lock(szp, tdzp, sdzp, &zl))
			goto out;
	}

	/*
	 * Does target exist?
	 */
	if (tzp) {
		/*
		 * Source and target must be the same type.
		 */
		if (ZTOV(szp)->v_type == VDIR) {
			if (ZTOV(tzp)->v_type != VDIR) {
				error = ENOTDIR;
				goto out;
			}
		} else {
			if (ZTOV(tzp)->v_type == VDIR) {
				error = EISDIR;
				goto out;
			}
		}
		/*
		 * POSIX dictates that when the source and target
		 * entries refer to the same file object, rename
		 * must do nothing and exit without error.
		 */
		if (szp->z_id == tzp->z_id) {
			error = 0;
			goto out;
		}
	}

	vnevent_rename_src(ZTOV(szp), sdvp, snm, ct);
	if (tzp)
		vnevent_rename_dest(ZTOV(tzp), tdvp, tnm, ct);

	/*
	 * notify the target directory if it is not the same
	 * as source directory.
	 */
	if (tdvp != sdvp) {
		vnevent_rename_dest_dir(tdvp, ct);
	}

	tx = dmu_tx_create(zfsvfs->z_os);
	dmu_tx_hold_sa(tx, szp->z_sa_hdl, B_FALSE);
	dmu_tx_hold_sa(tx, sdzp->z_sa_hdl, B_FALSE);
	dmu_tx_hold_zap(tx, sdzp->z_id, FALSE, snm);
	dmu_tx_hold_zap(tx, tdzp->z_id, TRUE, tnm);
	if (sdzp != tdzp) {
		dmu_tx_hold_sa(tx, tdzp->z_sa_hdl, B_FALSE);
		zfs_sa_upgrade_txholds(tx, tdzp);
	}
	if (tzp) {
		dmu_tx_hold_sa(tx, tzp->z_sa_hdl, B_FALSE);
		zfs_sa_upgrade_txholds(tx, tzp);
	}

	zfs_sa_upgrade_txholds(tx, szp);
	dmu_tx_hold_zap(tx, zfsvfs->z_unlinkedobj, FALSE, NULL);
	error = dmu_tx_assign(tx, TXG_NOWAIT);
	if (error) {
		if (zl != NULL)
			zfs_rename_unlock(&zl);
		zfs_dirent_unlock(sdl);
		zfs_dirent_unlock(tdl);

		if (sdzp == tdzp)
			rw_exit(&sdzp->z_name_lock);

		VN_RELE(ZTOV(szp));
		if (tzp)
			VN_RELE(ZTOV(tzp));
		if (error == ERESTART) {
			dmu_tx_wait(tx);
			dmu_tx_abort(tx);
			goto top;
		}
		dmu_tx_abort(tx);
		ZFS_EXIT(zfsvfs);
		return (error);
	}

	if (tzp)	/* Attempt to remove the existing target */
		error = zfs_link_destroy(tdl, tzp, tx, zflg, NULL);

	if (error == 0) {
		error = zfs_link_create(tdl, szp, tx, ZRENAMING);
		if (error == 0) {
			szp->z_pflags |= ZFS_AV_MODIFIED;

			error = sa_update(szp->z_sa_hdl, SA_ZPL_FLAGS(zfsvfs),
			    (void *)&szp->z_pflags, sizeof (uint64_t), tx);
			ASSERT0(error);

			error = zfs_link_destroy(sdl, szp, tx, ZRENAMING, NULL);
			if (error == 0) {
				zfs_log_rename(zilog, tx, TX_RENAME |
				    (flags & FIGNORECASE ? TX_CI : 0), sdzp,
				    sdl->dl_name, tdzp, tdl->dl_name, szp);

				/*
				 * Update path information for the target vnode
				 */
				vn_renamepath(tdvp, ZTOV(szp), tnm,
				    strlen(tnm));
			} else {
				/*
				 * At this point, we have successfully created
				 * the target name, but have failed to remove
				 * the source name.  Since the create was done
				 * with the ZRENAMING flag, there are
				 * complications; for one, the link count is
				 * wrong.  The easiest way to deal with this
				 * is to remove the newly created target, and
				 * return the original error.  This must
				 * succeed; fortunately, it is very unlikely to
				 * fail, since we just created it.
				 */
				VERIFY3U(zfs_link_destroy(tdl, szp, tx,
				    ZRENAMING, NULL), ==, 0);
			}
		}
#ifdef FREEBSD_NAMECACHE
		if (error == 0) {
			cache_purge(sdvp);
			cache_purge(tdvp);
			cache_purge(ZTOV(szp));
			if (tzp)
				cache_purge(ZTOV(tzp));
		}
#endif
	}

	dmu_tx_commit(tx);
out:
	if (zl != NULL)
		zfs_rename_unlock(&zl);

	zfs_dirent_unlock(sdl);
	zfs_dirent_unlock(tdl);

	if (sdzp == tdzp)
		rw_exit(&sdzp->z_name_lock);


	VN_RELE(ZTOV(szp));
	if (tzp)
		VN_RELE(ZTOV(tzp));

	if (zfsvfs->z_os->os_sync == ZFS_SYNC_ALWAYS)
		zil_commit(zilog, 0);

	ZFS_EXIT(zfsvfs);

	return (error);
}

/*
 * Insert the indicated symbolic reference entry into the directory.
 *
 *	IN:	dvp	- Directory to contain new symbolic link.
 *		link	- Name for new symlink entry.
 *		vap	- Attributes of new entry.
 *		target	- Target path of new symlink.
 *		cr	- credentials of caller.
 *		ct	- caller context
 *		flags	- case flags
 *
 *	RETURN:	0 if success
 *		error code if failure
 *
 * Timestamps:
 *	dvp - ctime|mtime updated
 */
/*ARGSUSED*/
static int
zfs_symlink(vnode_t *dvp, vnode_t **vpp, char *name, vattr_t *vap, char *link,
    cred_t *cr, kthread_t *td)
{
	znode_t		*zp, *dzp = VTOZ(dvp);
	zfs_dirlock_t	*dl;
	dmu_tx_t	*tx;
	zfsvfs_t	*zfsvfs = dzp->z_zfsvfs;
	zilog_t		*zilog;
	uint64_t	len = strlen(link);
	int		error;
	int		zflg = ZNEW;
	zfs_acl_ids_t	acl_ids;
	boolean_t	fuid_dirtied;
	uint64_t	txtype = TX_SYMLINK;
	int		flags = 0;

	ASSERT(vap->va_type == VLNK);

	ZFS_ENTER(zfsvfs);
	ZFS_VERIFY_ZP(dzp);
	zilog = zfsvfs->z_log;

	if (zfsvfs->z_utf8 && u8_validate(name, strlen(name),
	    NULL, U8_VALIDATE_ENTIRE, &error) < 0) {
		ZFS_EXIT(zfsvfs);
		return (EILSEQ);
	}
	if (flags & FIGNORECASE)
		zflg |= ZCILOOK;

	if (len > MAXPATHLEN) {
		ZFS_EXIT(zfsvfs);
		return (ENAMETOOLONG);
	}

	if ((error = zfs_acl_ids_create(dzp, 0,
	    vap, cr, NULL, &acl_ids)) != 0) {
		ZFS_EXIT(zfsvfs);
		return (error);
	}
top:
	/*
	 * Attempt to lock directory; fail if entry already exists.
	 */
	error = zfs_dirent_lock(&dl, dzp, name, &zp, zflg, NULL, NULL);
	if (error) {
		zfs_acl_ids_free(&acl_ids);
		ZFS_EXIT(zfsvfs);
		return (error);
	}

	if (error = zfs_zaccess(dzp, ACE_ADD_FILE, 0, B_FALSE, cr)) {
		zfs_acl_ids_free(&acl_ids);
		zfs_dirent_unlock(dl);
		ZFS_EXIT(zfsvfs);
		return (error);
	}

	if (zfs_acl_ids_overquota(zfsvfs, &acl_ids)) {
		zfs_acl_ids_free(&acl_ids);
		zfs_dirent_unlock(dl);
		ZFS_EXIT(zfsvfs);
		return (EDQUOT);
	}
	tx = dmu_tx_create(zfsvfs->z_os);
	fuid_dirtied = zfsvfs->z_fuid_dirty;
	dmu_tx_hold_write(tx, DMU_NEW_OBJECT, 0, MAX(1, len));
	dmu_tx_hold_zap(tx, dzp->z_id, TRUE, name);
	dmu_tx_hold_sa_create(tx, acl_ids.z_aclp->z_acl_bytes +
	    ZFS_SA_BASE_ATTR_SIZE + len);
	dmu_tx_hold_sa(tx, dzp->z_sa_hdl, B_FALSE);
	if (!zfsvfs->z_use_sa && acl_ids.z_aclp->z_acl_bytes > ZFS_ACE_SPACE) {
		dmu_tx_hold_write(tx, DMU_NEW_OBJECT, 0,
		    acl_ids.z_aclp->z_acl_bytes);
	}
	if (fuid_dirtied)
		zfs_fuid_txhold(zfsvfs, tx);
	error = dmu_tx_assign(tx, TXG_NOWAIT);
	if (error) {
		zfs_dirent_unlock(dl);
		if (error == ERESTART) {
			dmu_tx_wait(tx);
			dmu_tx_abort(tx);
			goto top;
		}
		zfs_acl_ids_free(&acl_ids);
		dmu_tx_abort(tx);
		ZFS_EXIT(zfsvfs);
		return (error);
	}

	/*
	 * Create a new object for the symlink.
	 * for version 4 ZPL datsets the symlink will be an SA attribute
	 */
	zfs_mknode(dzp, vap, tx, cr, 0, &zp, &acl_ids);

	if (fuid_dirtied)
		zfs_fuid_sync(zfsvfs, tx);

	mutex_enter(&zp->z_lock);
	if (zp->z_is_sa)
		error = sa_update(zp->z_sa_hdl, SA_ZPL_SYMLINK(zfsvfs),
		    link, len, tx);
	else
		zfs_sa_symlink(zp, link, len, tx);
	mutex_exit(&zp->z_lock);

	zp->z_size = len;
	(void) sa_update(zp->z_sa_hdl, SA_ZPL_SIZE(zfsvfs),
	    &zp->z_size, sizeof (zp->z_size), tx);
	/*
	 * Insert the new object into the directory.
	 */
	(void) zfs_link_create(dl, zp, tx, ZNEW);

	if (flags & FIGNORECASE)
		txtype |= TX_CI;
	zfs_log_symlink(zilog, tx, txtype, dzp, zp, name, link);
	*vpp = ZTOV(zp);

	zfs_acl_ids_free(&acl_ids);

	dmu_tx_commit(tx);

	zfs_dirent_unlock(dl);

	if (zfsvfs->z_os->os_sync == ZFS_SYNC_ALWAYS)
		zil_commit(zilog, 0);

	ZFS_EXIT(zfsvfs);
	return (error);
}

/*
 * Return, in the buffer contained in the provided uio structure,
 * the symbolic path referred to by vp.
 *
 *	IN:	vp	- vnode of symbolic link.
 *		uoip	- structure to contain the link path.
 *		cr	- credentials of caller.
 *		ct	- caller context
 *
 *	OUT:	uio	- structure to contain the link path.
 *
 *	RETURN:	0 if success
 *		error code if failure
 *
 * Timestamps:
 *	vp - atime updated
 */
/* ARGSUSED */
static int
zfs_readlink(vnode_t *vp, uio_t *uio, cred_t *cr, caller_context_t *ct)
{
	znode_t		*zp = VTOZ(vp);
	zfsvfs_t	*zfsvfs = zp->z_zfsvfs;
	int		error;

	ZFS_ENTER(zfsvfs);
	ZFS_VERIFY_ZP(zp);

	mutex_enter(&zp->z_lock);
	if (zp->z_is_sa)
		error = sa_lookup_uio(zp->z_sa_hdl,
		    SA_ZPL_SYMLINK(zfsvfs), uio);
	else
		error = zfs_sa_readlink(zp, uio);
	mutex_exit(&zp->z_lock);

	ZFS_ACCESSTIME_STAMP(zfsvfs, zp);

	ZFS_EXIT(zfsvfs);
	return (error);
}

/*
 * Insert a new entry into directory tdvp referencing svp.
 *
 *	IN:	tdvp	- Directory to contain new entry.
 *		svp	- vnode of new entry.
 *		name	- name of new entry.
 *		cr	- credentials of caller.
 *		ct	- caller context
 *
 *	RETURN:	0 if success
 *		error code if failure
 *
 * Timestamps:
 *	tdvp - ctime|mtime updated
 *	 svp - ctime updated
 */
/* ARGSUSED */
static int
zfs_link(vnode_t *tdvp, vnode_t *svp, char *name, cred_t *cr,
    caller_context_t *ct, int flags)
{
	znode_t		*dzp = VTOZ(tdvp);
	znode_t		*tzp, *szp;
	zfsvfs_t	*zfsvfs = dzp->z_zfsvfs;
	zilog_t		*zilog;
	zfs_dirlock_t	*dl;
	dmu_tx_t	*tx;
	vnode_t		*realvp;
	int		error;
	int		zf = ZNEW;
	uint64_t	parent;
	uid_t		owner;

	ASSERT(tdvp->v_type == VDIR);

	ZFS_ENTER(zfsvfs);
	ZFS_VERIFY_ZP(dzp);
	zilog = zfsvfs->z_log;

	if (VOP_REALVP(svp, &realvp, ct) == 0)
		svp = realvp;

	/*
	 * POSIX dictates that we return EPERM here.
	 * Better choices include ENOTSUP or EISDIR.
	 */
	if (svp->v_type == VDIR) {
		ZFS_EXIT(zfsvfs);
		return (EPERM);
	}

	if (svp->v_vfsp != tdvp->v_vfsp || zfsctl_is_node(svp)) {
		ZFS_EXIT(zfsvfs);
		return (EXDEV);
	}

	szp = VTOZ(svp);
	ZFS_VERIFY_ZP(szp);

	/* Prevent links to .zfs/shares files */

	if ((error = sa_lookup(szp->z_sa_hdl, SA_ZPL_PARENT(zfsvfs),
	    &parent, sizeof (uint64_t))) != 0) {
		ZFS_EXIT(zfsvfs);
		return (error);
	}
	if (parent == zfsvfs->z_shares_dir) {
		ZFS_EXIT(zfsvfs);
		return (EPERM);
	}

	if (zfsvfs->z_utf8 && u8_validate(name,
	    strlen(name), NULL, U8_VALIDATE_ENTIRE, &error) < 0) {
		ZFS_EXIT(zfsvfs);
		return (EILSEQ);
	}
	if (flags & FIGNORECASE)
		zf |= ZCILOOK;

	/*
	 * We do not support links between attributes and non-attributes
	 * because of the potential security risk of creating links
	 * into "normal" file space in order to circumvent restrictions
	 * imposed in attribute space.
	 */
	if ((szp->z_pflags & ZFS_XATTR) != (dzp->z_pflags & ZFS_XATTR)) {
		ZFS_EXIT(zfsvfs);
		return (EINVAL);
	}


	owner = zfs_fuid_map_id(zfsvfs, szp->z_uid, cr, ZFS_OWNER);
	if (owner != crgetuid(cr) && secpolicy_basic_link(svp, cr) != 0) {
		ZFS_EXIT(zfsvfs);
		return (EPERM);
	}

	if (error = zfs_zaccess(dzp, ACE_ADD_FILE, 0, B_FALSE, cr)) {
		ZFS_EXIT(zfsvfs);
		return (error);
	}

top:
	/*
	 * Attempt to lock directory; fail if entry already exists.
	 */
	error = zfs_dirent_lock(&dl, dzp, name, &tzp, zf, NULL, NULL);
	if (error) {
		ZFS_EXIT(zfsvfs);
		return (error);
	}

	tx = dmu_tx_create(zfsvfs->z_os);
	dmu_tx_hold_sa(tx, szp->z_sa_hdl, B_FALSE);
	dmu_tx_hold_zap(tx, dzp->z_id, TRUE, name);
	zfs_sa_upgrade_txholds(tx, szp);
	zfs_sa_upgrade_txholds(tx, dzp);
	error = dmu_tx_assign(tx, TXG_NOWAIT);
	if (error) {
		zfs_dirent_unlock(dl);
		if (error == ERESTART) {
			dmu_tx_wait(tx);
			dmu_tx_abort(tx);
			goto top;
		}
		dmu_tx_abort(tx);
		ZFS_EXIT(zfsvfs);
		return (error);
	}

	error = zfs_link_create(dl, szp, tx, 0);

	if (error == 0) {
		uint64_t txtype = TX_LINK;
		if (flags & FIGNORECASE)
			txtype |= TX_CI;
		zfs_log_link(zilog, tx, txtype, dzp, szp, name);
	}

	dmu_tx_commit(tx);

	zfs_dirent_unlock(dl);

	if (error == 0) {
		vnevent_link(svp, ct);
	}

	if (zfsvfs->z_os->os_sync == ZFS_SYNC_ALWAYS)
		zil_commit(zilog, 0);

	ZFS_EXIT(zfsvfs);
	return (error);
}

#ifdef sun
/*
 * zfs_null_putapage() is used when the file system has been force
 * unmounted. It just drops the pages.
 */
/* ARGSUSED */
static int
zfs_null_putapage(vnode_t *vp, page_t *pp, u_offset_t *offp,
		size_t *lenp, int flags, cred_t *cr)
{
	pvn_write_done(pp, B_INVAL|B_FORCE|B_ERROR);
	return (0);
}

/*
 * Push a page out to disk, klustering if possible.
 *
 *	IN:	vp	- file to push page to.
 *		pp	- page to push.
 *		flags	- additional flags.
 *		cr	- credentials of caller.
 *
 *	OUT:	offp	- start of range pushed.
 *		lenp	- len of range pushed.
 *
 *	RETURN:	0 if success
 *		error code if failure
 *
 * NOTE: callers must have locked the page to be pushed.  On
 * exit, the page (and all other pages in the kluster) must be
 * unlocked.
 */
/* ARGSUSED */
static int
zfs_putapage(vnode_t *vp, page_t *pp, u_offset_t *offp,
		size_t *lenp, int flags, cred_t *cr)
{
	znode_t		*zp = VTOZ(vp);
	zfsvfs_t	*zfsvfs = zp->z_zfsvfs;
	dmu_tx_t	*tx;
	u_offset_t	off, koff;
	size_t		len, klen;
	int		err;

	off = pp->p_offset;
	len = PAGESIZE;
	/*
	 * If our blocksize is bigger than the page size, try to kluster
	 * multiple pages so that we write a full block (thus avoiding
	 * a read-modify-write).
	 */
	if (off < zp->z_size && zp->z_blksz > PAGESIZE) {
		klen = P2ROUNDUP((ulong_t)zp->z_blksz, PAGESIZE);
		koff = ISP2(klen) ? P2ALIGN(off, (u_offset_t)klen) : 0;
		ASSERT(koff <= zp->z_size);
		if (koff + klen > zp->z_size)
			klen = P2ROUNDUP(zp->z_size - koff, (uint64_t)PAGESIZE);
		pp = pvn_write_kluster(vp, pp, &off, &len, koff, klen, flags);
	}
	ASSERT3U(btop(len), ==, btopr(len));

	/*
	 * Can't push pages past end-of-file.
	 */
	if (off >= zp->z_size) {
		/* ignore all pages */
		err = 0;
		goto out;
	} else if (off + len > zp->z_size) {
		int npages = btopr(zp->z_size - off);
		page_t *trunc;

		page_list_break(&pp, &trunc, npages);
		/* ignore pages past end of file */
		if (trunc)
			pvn_write_done(trunc, flags);
		len = zp->z_size - off;
	}

	if (zfs_owner_overquota(zfsvfs, zp, B_FALSE) ||
	    zfs_owner_overquota(zfsvfs, zp, B_TRUE)) {
		err = EDQUOT;
		goto out;
	}
top:
	tx = dmu_tx_create(zfsvfs->z_os);
	dmu_tx_hold_write(tx, zp->z_id, off, len);

	dmu_tx_hold_sa(tx, zp->z_sa_hdl, B_FALSE);
	zfs_sa_upgrade_txholds(tx, zp);
	err = dmu_tx_assign(tx, TXG_NOWAIT);
	if (err != 0) {
		if (err == ERESTART) {
			dmu_tx_wait(tx);
			dmu_tx_abort(tx);
			goto top;
		}
		dmu_tx_abort(tx);
		goto out;
	}

	if (zp->z_blksz <= PAGESIZE) {
		caddr_t va = zfs_map_page(pp, S_READ);
		ASSERT3U(len, <=, PAGESIZE);
		dmu_write(zfsvfs->z_os, zp->z_id, off, len, va, tx);
		zfs_unmap_page(pp, va);
	} else {
		err = dmu_write_pages(zfsvfs->z_os, zp->z_id, off, len, pp, tx);
	}

	if (err == 0) {
		uint64_t mtime[2], ctime[2];
		sa_bulk_attr_t bulk[3];
		int count = 0;

		SA_ADD_BULK_ATTR(bulk, count, SA_ZPL_MTIME(zfsvfs), NULL,
		    &mtime, 16);
		SA_ADD_BULK_ATTR(bulk, count, SA_ZPL_CTIME(zfsvfs), NULL,
		    &ctime, 16);
		SA_ADD_BULK_ATTR(bulk, count, SA_ZPL_FLAGS(zfsvfs), NULL,
		    &zp->z_pflags, 8);
		zfs_tstamp_update_setup(zp, CONTENT_MODIFIED, mtime, ctime,
		    B_TRUE);
		zfs_log_write(zfsvfs->z_log, tx, TX_WRITE, zp, off, len, 0);
	}
	dmu_tx_commit(tx);

out:
	pvn_write_done(pp, (err ? B_ERROR : 0) | flags);
	if (offp)
		*offp = off;
	if (lenp)
		*lenp = len;

	return (err);
}

/*
 * Copy the portion of the file indicated from pages into the file.
 * The pages are stored in a page list attached to the files vnode.
 *
 *	IN:	vp	- vnode of file to push page data to.
 *		off	- position in file to put data.
 *		len	- amount of data to write.
 *		flags	- flags to control the operation.
 *		cr	- credentials of caller.
 *		ct	- caller context.
 *
 *	RETURN:	0 if success
 *		error code if failure
 *
 * Timestamps:
 *	vp - ctime|mtime updated
 */
/*ARGSUSED*/
static int
zfs_putpage(vnode_t *vp, offset_t off, size_t len, int flags, cred_t *cr,
    caller_context_t *ct)
{
	znode_t		*zp = VTOZ(vp);
	zfsvfs_t	*zfsvfs = zp->z_zfsvfs;
	page_t		*pp;
	size_t		io_len;
	u_offset_t	io_off;
	uint_t		blksz;
	rl_t		*rl;
	int		error = 0;

	ZFS_ENTER(zfsvfs);
	ZFS_VERIFY_ZP(zp);

	/*
	 * Align this request to the file block size in case we kluster.
	 * XXX - this can result in pretty aggresive locking, which can
	 * impact simultanious read/write access.  One option might be
	 * to break up long requests (len == 0) into block-by-block
	 * operations to get narrower locking.
	 */
	blksz = zp->z_blksz;
	if (ISP2(blksz))
		io_off = P2ALIGN_TYPED(off, blksz, u_offset_t);
	else
		io_off = 0;
	if (len > 0 && ISP2(blksz))
		io_len = P2ROUNDUP_TYPED(len + (off - io_off), blksz, size_t);
	else
		io_len = 0;

	if (io_len == 0) {
		/*
		 * Search the entire vp list for pages >= io_off.
		 */
		rl = zfs_range_lock(zp, io_off, UINT64_MAX, RL_WRITER);
		error = pvn_vplist_dirty(vp, io_off, zfs_putapage, flags, cr);
		goto out;
	}
	rl = zfs_range_lock(zp, io_off, io_len, RL_WRITER);

	if (off > zp->z_size) {
		/* past end of file */
		zfs_range_unlock(rl);
		ZFS_EXIT(zfsvfs);
		return (0);
	}

	len = MIN(io_len, P2ROUNDUP(zp->z_size, PAGESIZE) - io_off);

	for (off = io_off; io_off < off + len; io_off += io_len) {
		if ((flags & B_INVAL) || ((flags & B_ASYNC) == 0)) {
			pp = page_lookup(vp, io_off,
			    (flags & (B_INVAL | B_FREE)) ? SE_EXCL : SE_SHARED);
		} else {
			pp = page_lookup_nowait(vp, io_off,
			    (flags & B_FREE) ? SE_EXCL : SE_SHARED);
		}

		if (pp != NULL && pvn_getdirty(pp, flags)) {
			int err;

			/*
			 * Found a dirty page to push
			 */
			err = zfs_putapage(vp, pp, &io_off, &io_len, flags, cr);
			if (err)
				error = err;
		} else {
			io_len = PAGESIZE;
		}
	}
out:
	zfs_range_unlock(rl);
	if ((flags & B_ASYNC) == 0 || zfsvfs->z_os->os_sync == ZFS_SYNC_ALWAYS)
		zil_commit(zfsvfs->z_log, zp->z_id);
	ZFS_EXIT(zfsvfs);
	return (error);
}
#endif	/* sun */

/*ARGSUSED*/
void
zfs_inactive(vnode_t *vp, cred_t *cr, caller_context_t *ct)
{
	znode_t	*zp = VTOZ(vp);
	zfsvfs_t *zfsvfs = zp->z_zfsvfs;
	int error;

	rw_enter(&zfsvfs->z_teardown_inactive_lock, RW_READER);
	if (zp->z_sa_hdl == NULL) {
		/*
		 * The fs has been unmounted, or we did a
		 * suspend/resume and this file no longer exists.
		 */
		rw_exit(&zfsvfs->z_teardown_inactive_lock);
		vrecycle(vp);
		return;
	}

	mutex_enter(&zp->z_lock);
	if (zp->z_unlinked) {
		/*
		 * Fast path to recycle a vnode of a removed file.
		 */
		mutex_exit(&zp->z_lock);
		rw_exit(&zfsvfs->z_teardown_inactive_lock);
		vrecycle(vp);
		return;
	}
	mutex_exit(&zp->z_lock);

	if (zp->z_atime_dirty && zp->z_unlinked == 0) {
		dmu_tx_t *tx = dmu_tx_create(zfsvfs->z_os);

		dmu_tx_hold_sa(tx, zp->z_sa_hdl, B_FALSE);
		zfs_sa_upgrade_txholds(tx, zp);
		error = dmu_tx_assign(tx, TXG_WAIT);
		if (error) {
			dmu_tx_abort(tx);
		} else {
			mutex_enter(&zp->z_lock);
			(void) sa_update(zp->z_sa_hdl, SA_ZPL_ATIME(zfsvfs),
			    (void *)&zp->z_atime, sizeof (zp->z_atime), tx);
			zp->z_atime_dirty = 0;
			mutex_exit(&zp->z_lock);
			dmu_tx_commit(tx);
		}
	}
	rw_exit(&zfsvfs->z_teardown_inactive_lock);
}

#ifdef sun
/*
 * Bounds-check the seek operation.
 *
 *	IN:	vp	- vnode seeking within
 *		ooff	- old file offset
 *		noffp	- pointer to new file offset
 *		ct	- caller context
 *
 *	RETURN:	0 if success
 *		EINVAL if new offset invalid
 */
/* ARGSUSED */
static int
zfs_seek(vnode_t *vp, offset_t ooff, offset_t *noffp,
    caller_context_t *ct)
{
	if (vp->v_type == VDIR)
		return (0);
	return ((*noffp < 0 || *noffp > MAXOFFSET_T) ? EINVAL : 0);
}

/*
 * Pre-filter the generic locking function to trap attempts to place
 * a mandatory lock on a memory mapped file.
 */
static int
zfs_frlock(vnode_t *vp, int cmd, flock64_t *bfp, int flag, offset_t offset,
    flk_callback_t *flk_cbp, cred_t *cr, caller_context_t *ct)
{
	znode_t *zp = VTOZ(vp);
	zfsvfs_t *zfsvfs = zp->z_zfsvfs;

	ZFS_ENTER(zfsvfs);
	ZFS_VERIFY_ZP(zp);

	/*
	 * We are following the UFS semantics with respect to mapcnt
	 * here: If we see that the file is mapped already, then we will
	 * return an error, but we don't worry about races between this
	 * function and zfs_map().
	 */
	if (zp->z_mapcnt > 0 && MANDMODE(zp->z_mode)) {
		ZFS_EXIT(zfsvfs);
		return (EAGAIN);
	}
	ZFS_EXIT(zfsvfs);
	return (fs_frlock(vp, cmd, bfp, flag, offset, flk_cbp, cr, ct));
}

/*
 * If we can't find a page in the cache, we will create a new page
 * and fill it with file data.  For efficiency, we may try to fill
 * multiple pages at once (klustering) to fill up the supplied page
 * list.  Note that the pages to be filled are held with an exclusive
 * lock to prevent access by other threads while they are being filled.
 */
static int
zfs_fillpage(vnode_t *vp, u_offset_t off, struct seg *seg,
    caddr_t addr, page_t *pl[], size_t plsz, enum seg_rw rw)
{
	znode_t *zp = VTOZ(vp);
	page_t *pp, *cur_pp;
	objset_t *os = zp->z_zfsvfs->z_os;
	u_offset_t io_off, total;
	size_t io_len;
	int err;

	if (plsz == PAGESIZE || zp->z_blksz <= PAGESIZE) {
		/*
		 * We only have a single page, don't bother klustering
		 */
		io_off = off;
		io_len = PAGESIZE;
		pp = page_create_va(vp, io_off, io_len,
		    PG_EXCL | PG_WAIT, seg, addr);
	} else {
		/*
		 * Try to find enough pages to fill the page list
		 */
		pp = pvn_read_kluster(vp, off, seg, addr, &io_off,
		    &io_len, off, plsz, 0);
	}
	if (pp == NULL) {
		/*
		 * The page already exists, nothing to do here.
		 */
		*pl = NULL;
		return (0);
	}

	/*
	 * Fill the pages in the kluster.
	 */
	cur_pp = pp;
	for (total = io_off + io_len; io_off < total; io_off += PAGESIZE) {
		caddr_t va;

		ASSERT3U(io_off, ==, cur_pp->p_offset);
		va = zfs_map_page(cur_pp, S_WRITE);
		err = dmu_read(os, zp->z_id, io_off, PAGESIZE, va,
		    DMU_READ_PREFETCH);
		zfs_unmap_page(cur_pp, va);
		if (err) {
			/* On error, toss the entire kluster */
			pvn_read_done(pp, B_ERROR);
			/* convert checksum errors into IO errors */
			if (err == ECKSUM)
				err = EIO;
			return (err);
		}
		cur_pp = cur_pp->p_next;
	}

	/*
	 * Fill in the page list array from the kluster starting
	 * from the desired offset `off'.
	 * NOTE: the page list will always be null terminated.
	 */
	pvn_plist_init(pp, pl, plsz, off, io_len, rw);
	ASSERT(pl == NULL || (*pl)->p_offset == off);

	return (0);
}

/*
 * Return pointers to the pages for the file region [off, off + len]
 * in the pl array.  If plsz is greater than len, this function may
 * also return page pointers from after the specified region
 * (i.e. the region [off, off + plsz]).  These additional pages are
 * only returned if they are already in the cache, or were created as
 * part of a klustered read.
 *
 *	IN:	vp	- vnode of file to get data from.
 *		off	- position in file to get data from.
 *		len	- amount of data to retrieve.
 *		plsz	- length of provided page list.
 *		seg	- segment to obtain pages for.
 *		addr	- virtual address of fault.
 *		rw	- mode of created pages.
 *		cr	- credentials of caller.
 *		ct	- caller context.
 *
 *	OUT:	protp	- protection mode of created pages.
 *		pl	- list of pages created.
 *
 *	RETURN:	0 if success
 *		error code if failure
 *
 * Timestamps:
 *	vp - atime updated
 */
/* ARGSUSED */
static int
zfs_getpage(vnode_t *vp, offset_t off, size_t len, uint_t *protp,
	page_t *pl[], size_t plsz, struct seg *seg, caddr_t addr,
	enum seg_rw rw, cred_t *cr, caller_context_t *ct)
{
	znode_t		*zp = VTOZ(vp);
	zfsvfs_t	*zfsvfs = zp->z_zfsvfs;
	page_t		**pl0 = pl;
	int		err = 0;

	/* we do our own caching, faultahead is unnecessary */
	if (pl == NULL)
		return (0);
	else if (len > plsz)
		len = plsz;
	else
		len = P2ROUNDUP(len, PAGESIZE);
	ASSERT(plsz >= len);

	ZFS_ENTER(zfsvfs);
	ZFS_VERIFY_ZP(zp);

	if (protp)
		*protp = PROT_ALL;

	/*
	 * Loop through the requested range [off, off + len) looking
	 * for pages.  If we don't find a page, we will need to create
	 * a new page and fill it with data from the file.
	 */
	while (len > 0) {
		if (*pl = page_lookup(vp, off, SE_SHARED))
			*(pl+1) = NULL;
		else if (err = zfs_fillpage(vp, off, seg, addr, pl, plsz, rw))
			goto out;
		while (*pl) {
			ASSERT3U((*pl)->p_offset, ==, off);
			off += PAGESIZE;
			addr += PAGESIZE;
			if (len > 0) {
				ASSERT3U(len, >=, PAGESIZE);
				len -= PAGESIZE;
			}
			ASSERT3U(plsz, >=, PAGESIZE);
			plsz -= PAGESIZE;
			pl++;
		}
	}

	/*
	 * Fill out the page array with any pages already in the cache.
	 */
	while (plsz > 0 &&
	    (*pl++ = page_lookup_nowait(vp, off, SE_SHARED))) {
			off += PAGESIZE;
			plsz -= PAGESIZE;
	}
out:
	if (err) {
		/*
		 * Release any pages we have previously locked.
		 */
		while (pl > pl0)
			page_unlock(*--pl);
	} else {
		ZFS_ACCESSTIME_STAMP(zfsvfs, zp);
	}

	*pl = NULL;

	ZFS_EXIT(zfsvfs);
	return (err);
}

/*
 * Request a memory map for a section of a file.  This code interacts
 * with common code and the VM system as follows:
 *
 *	common code calls mmap(), which ends up in smmap_common()
 *
 *	this calls VOP_MAP(), which takes you into (say) zfs
 *
 *	zfs_map() calls as_map(), passing segvn_create() as the callback
 *
 *	segvn_create() creates the new segment and calls VOP_ADDMAP()
 *
 *	zfs_addmap() updates z_mapcnt
 */
/*ARGSUSED*/
static int
zfs_map(vnode_t *vp, offset_t off, struct as *as, caddr_t *addrp,
    size_t len, uchar_t prot, uchar_t maxprot, uint_t flags, cred_t *cr,
    caller_context_t *ct)
{
	znode_t *zp = VTOZ(vp);
	zfsvfs_t *zfsvfs = zp->z_zfsvfs;
	segvn_crargs_t	vn_a;
	int		error;

	ZFS_ENTER(zfsvfs);
	ZFS_VERIFY_ZP(zp);

	if ((prot & PROT_WRITE) && (zp->z_pflags &
	    (ZFS_IMMUTABLE | ZFS_READONLY | ZFS_APPENDONLY))) {
		ZFS_EXIT(zfsvfs);
		return (EPERM);
	}

	if ((prot & (PROT_READ | PROT_EXEC)) &&
	    (zp->z_pflags & ZFS_AV_QUARANTINED)) {
		ZFS_EXIT(zfsvfs);
		return (EACCES);
	}

	if (vp->v_flag & VNOMAP) {
		ZFS_EXIT(zfsvfs);
		return (ENOSYS);
	}

	if (off < 0 || len > MAXOFFSET_T - off) {
		ZFS_EXIT(zfsvfs);
		return (ENXIO);
	}

	if (vp->v_type != VREG) {
		ZFS_EXIT(zfsvfs);
		return (ENODEV);
	}

	/*
	 * If file is locked, disallow mapping.
	 */
	if (MANDMODE(zp->z_mode) && vn_has_flocks(vp)) {
		ZFS_EXIT(zfsvfs);
		return (EAGAIN);
	}

	as_rangelock(as);
	error = choose_addr(as, addrp, len, off, ADDR_VACALIGN, flags);
	if (error != 0) {
		as_rangeunlock(as);
		ZFS_EXIT(zfsvfs);
		return (error);
	}

	vn_a.vp = vp;
	vn_a.offset = (u_offset_t)off;
	vn_a.type = flags & MAP_TYPE;
	vn_a.prot = prot;
	vn_a.maxprot = maxprot;
	vn_a.cred = cr;
	vn_a.amp = NULL;
	vn_a.flags = flags & ~MAP_TYPE;
	vn_a.szc = 0;
	vn_a.lgrp_mem_policy_flags = 0;

	error = as_map(as, *addrp, len, segvn_create, &vn_a);

	as_rangeunlock(as);
	ZFS_EXIT(zfsvfs);
	return (error);
}

/* ARGSUSED */
static int
zfs_addmap(vnode_t *vp, offset_t off, struct as *as, caddr_t addr,
    size_t len, uchar_t prot, uchar_t maxprot, uint_t flags, cred_t *cr,
    caller_context_t *ct)
{
	uint64_t pages = btopr(len);

	atomic_add_64(&VTOZ(vp)->z_mapcnt, pages);
	return (0);
}

/*
 * The reason we push dirty pages as part of zfs_delmap() is so that we get a
 * more accurate mtime for the associated file.  Since we don't have a way of
 * detecting when the data was actually modified, we have to resort to
 * heuristics.  If an explicit msync() is done, then we mark the mtime when the
 * last page is pushed.  The problem occurs when the msync() call is omitted,
 * which by far the most common case:
 *
 * 	open()
 * 	mmap()
 * 	<modify memory>
 * 	munmap()
 * 	close()
 * 	<time lapse>
 * 	putpage() via fsflush
 *
 * If we wait until fsflush to come along, we can have a modification time that
 * is some arbitrary point in the future.  In order to prevent this in the
 * common case, we flush pages whenever a (MAP_SHARED, PROT_WRITE) mapping is
 * torn down.
 */
/* ARGSUSED */
static int
zfs_delmap(vnode_t *vp, offset_t off, struct as *as, caddr_t addr,
    size_t len, uint_t prot, uint_t maxprot, uint_t flags, cred_t *cr,
    caller_context_t *ct)
{
	uint64_t pages = btopr(len);

	ASSERT3U(VTOZ(vp)->z_mapcnt, >=, pages);
	atomic_add_64(&VTOZ(vp)->z_mapcnt, -pages);

	if ((flags & MAP_SHARED) && (prot & PROT_WRITE) &&
	    vn_has_cached_data(vp))
		(void) VOP_PUTPAGE(vp, off, len, B_ASYNC, cr, ct);

	return (0);
}

/*
 * Free or allocate space in a file.  Currently, this function only
 * supports the `F_FREESP' command.  However, this command is somewhat
 * misnamed, as its functionality includes the ability to allocate as
 * well as free space.
 *
 *	IN:	vp	- vnode of file to free data in.
 *		cmd	- action to take (only F_FREESP supported).
 *		bfp	- section of file to free/alloc.
 *		flag	- current file open mode flags.
 *		offset	- current file offset.
 *		cr	- credentials of caller [UNUSED].
 *		ct	- caller context.
 *
 *	RETURN:	0 if success
 *		error code if failure
 *
 * Timestamps:
 *	vp - ctime|mtime updated
 */
/* ARGSUSED */
static int
zfs_space(vnode_t *vp, int cmd, flock64_t *bfp, int flag,
    offset_t offset, cred_t *cr, caller_context_t *ct)
{
	znode_t		*zp = VTOZ(vp);
	zfsvfs_t	*zfsvfs = zp->z_zfsvfs;
	uint64_t	off, len;
	int		error;

	ZFS_ENTER(zfsvfs);
	ZFS_VERIFY_ZP(zp);

	if (cmd != F_FREESP) {
		ZFS_EXIT(zfsvfs);
		return (EINVAL);
	}

	if (error = convoff(vp, bfp, 0, offset)) {
		ZFS_EXIT(zfsvfs);
		return (error);
	}

	if (bfp->l_len < 0) {
		ZFS_EXIT(zfsvfs);
		return (EINVAL);
	}

	off = bfp->l_start;
	len = bfp->l_len; /* 0 means from off to end of file */

	error = zfs_freesp(zp, off, len, flag, TRUE);

	ZFS_EXIT(zfsvfs);
	return (error);
}
#endif	/* sun */

CTASSERT(sizeof(struct zfid_short) <= sizeof(struct fid));
CTASSERT(sizeof(struct zfid_long) <= sizeof(struct fid));

/*ARGSUSED*/
static int
zfs_fid(vnode_t *vp, fid_t *fidp, caller_context_t *ct)
{
	znode_t		*zp = VTOZ(vp);
	zfsvfs_t	*zfsvfs = zp->z_zfsvfs;
	uint32_t	gen;
	uint64_t	gen64;
	uint64_t	object = zp->z_id;
	zfid_short_t	*zfid;
	int		size, i, error;

	ZFS_ENTER(zfsvfs);
	ZFS_VERIFY_ZP(zp);

	if ((error = sa_lookup(zp->z_sa_hdl, SA_ZPL_GEN(zfsvfs),
	    &gen64, sizeof (uint64_t))) != 0) {
		ZFS_EXIT(zfsvfs);
		return (error);
	}

	gen = (uint32_t)gen64;

	size = (zfsvfs->z_parent != zfsvfs) ? LONG_FID_LEN : SHORT_FID_LEN;
	fidp->fid_len = size;

	zfid = (zfid_short_t *)fidp;

	zfid->zf_len = size;

	for (i = 0; i < sizeof (zfid->zf_object); i++)
		zfid->zf_object[i] = (uint8_t)(object >> (8 * i));

	/* Must have a non-zero generation number to distinguish from .zfs */
	if (gen == 0)
		gen = 1;
	for (i = 0; i < sizeof (zfid->zf_gen); i++)
		zfid->zf_gen[i] = (uint8_t)(gen >> (8 * i));

	if (size == LONG_FID_LEN) {
		uint64_t	objsetid = dmu_objset_id(zfsvfs->z_os);
		zfid_long_t	*zlfid;

		zlfid = (zfid_long_t *)fidp;

		for (i = 0; i < sizeof (zlfid->zf_setid); i++)
			zlfid->zf_setid[i] = (uint8_t)(objsetid >> (8 * i));

		/* XXX - this should be the generation number for the objset */
		for (i = 0; i < sizeof (zlfid->zf_setgen); i++)
			zlfid->zf_setgen[i] = 0;
	}

	ZFS_EXIT(zfsvfs);
	return (0);
}

static int
zfs_pathconf(vnode_t *vp, int cmd, ulong_t *valp, cred_t *cr,
    caller_context_t *ct)
{
	znode_t		*zp, *xzp;
	zfsvfs_t	*zfsvfs;
	zfs_dirlock_t	*dl;
	int		error;

	switch (cmd) {
	case _PC_LINK_MAX:
		*valp = INT_MAX;
		return (0);

	case _PC_FILESIZEBITS:
		*valp = 64;
		return (0);
#ifdef sun
	case _PC_XATTR_EXISTS:
		zp = VTOZ(vp);
		zfsvfs = zp->z_zfsvfs;
		ZFS_ENTER(zfsvfs);
		ZFS_VERIFY_ZP(zp);
		*valp = 0;
		error = zfs_dirent_lock(&dl, zp, "", &xzp,
		    ZXATTR | ZEXISTS | ZSHARED, NULL, NULL);
		if (error == 0) {
			zfs_dirent_unlock(dl);
			if (!zfs_dirempty(xzp))
				*valp = 1;
			VN_RELE(ZTOV(xzp));
		} else if (error == ENOENT) {
			/*
			 * If there aren't extended attributes, it's the
			 * same as having zero of them.
			 */
			error = 0;
		}
		ZFS_EXIT(zfsvfs);
		return (error);

	case _PC_SATTR_ENABLED:
	case _PC_SATTR_EXISTS:
		*valp = vfs_has_feature(vp->v_vfsp, VFSFT_SYSATTR_VIEWS) &&
		    (vp->v_type == VREG || vp->v_type == VDIR);
		return (0);

	case _PC_ACCESS_FILTERING:
		*valp = vfs_has_feature(vp->v_vfsp, VFSFT_ACCESS_FILTER) &&
		    vp->v_type == VDIR;
		return (0);

	case _PC_ACL_ENABLED:
		*valp = _ACL_ACE_ENABLED;
		return (0);
#endif	/* sun */
	case _PC_MIN_HOLE_SIZE:
		*valp = (int)SPA_MINBLOCKSIZE;
		return (0);
#ifdef sun
	case _PC_TIMESTAMP_RESOLUTION:
		/* nanosecond timestamp resolution */
		*valp = 1L;
		return (0);
#endif	/* sun */
	case _PC_ACL_EXTENDED:
		*valp = 0;
		return (0);

	case _PC_ACL_NFS4:
		*valp = 1;
		return (0);

	case _PC_ACL_PATH_MAX:
		*valp = ACL_MAX_ENTRIES;
		return (0);

	default:
		return (EOPNOTSUPP);
	}
}

/*ARGSUSED*/
static int
zfs_getsecattr(vnode_t *vp, vsecattr_t *vsecp, int flag, cred_t *cr,
    caller_context_t *ct)
{
	znode_t *zp = VTOZ(vp);
	zfsvfs_t *zfsvfs = zp->z_zfsvfs;
	int error;
	boolean_t skipaclchk = (flag & ATTR_NOACLCHECK) ? B_TRUE : B_FALSE;

	ZFS_ENTER(zfsvfs);
	ZFS_VERIFY_ZP(zp);
	error = zfs_getacl(zp, vsecp, skipaclchk, cr);
	ZFS_EXIT(zfsvfs);

	return (error);
}

/*ARGSUSED*/
int
zfs_setsecattr(vnode_t *vp, vsecattr_t *vsecp, int flag, cred_t *cr,
    caller_context_t *ct)
{
	znode_t *zp = VTOZ(vp);
	zfsvfs_t *zfsvfs = zp->z_zfsvfs;
	int error;
	boolean_t skipaclchk = (flag & ATTR_NOACLCHECK) ? B_TRUE : B_FALSE;
	zilog_t	*zilog = zfsvfs->z_log;

	ZFS_ENTER(zfsvfs);
	ZFS_VERIFY_ZP(zp);

	error = zfs_setacl(zp, vsecp, skipaclchk, cr);

	if (zfsvfs->z_os->os_sync == ZFS_SYNC_ALWAYS)
		zil_commit(zilog, 0);

	ZFS_EXIT(zfsvfs);
	return (error);
}

#ifdef sun
/*
 * Tunable, both must be a power of 2.
 *
 * zcr_blksz_min: the smallest read we may consider to loan out an arcbuf
 * zcr_blksz_max: if set to less than the file block size, allow loaning out of
 *                an arcbuf for a partial block read
 */
int zcr_blksz_min = (1 << 10);	/* 1K */
int zcr_blksz_max = (1 << 17);	/* 128K */

/*ARGSUSED*/
static int
zfs_reqzcbuf(vnode_t *vp, enum uio_rw ioflag, xuio_t *xuio, cred_t *cr,
    caller_context_t *ct)
{
	znode_t	*zp = VTOZ(vp);
	zfsvfs_t *zfsvfs = zp->z_zfsvfs;
	int max_blksz = zfsvfs->z_max_blksz;
	uio_t *uio = &xuio->xu_uio;
	ssize_t size = uio->uio_resid;
	offset_t offset = uio->uio_loffset;
	int blksz;
	int fullblk, i;
	arc_buf_t *abuf;
	ssize_t maxsize;
	int preamble, postamble;

	if (xuio->xu_type != UIOTYPE_ZEROCOPY)
		return (EINVAL);

	ZFS_ENTER(zfsvfs);
	ZFS_VERIFY_ZP(zp);
	switch (ioflag) {
	case UIO_WRITE:
		/*
		 * Loan out an arc_buf for write if write size is bigger than
		 * max_blksz, and the file's block size is also max_blksz.
		 */
		blksz = max_blksz;
		if (size < blksz || zp->z_blksz != blksz) {
			ZFS_EXIT(zfsvfs);
			return (EINVAL);
		}
		/*
		 * Caller requests buffers for write before knowing where the
		 * write offset might be (e.g. NFS TCP write).
		 */
		if (offset == -1) {
			preamble = 0;
		} else {
			preamble = P2PHASE(offset, blksz);
			if (preamble) {
				preamble = blksz - preamble;
				size -= preamble;
			}
		}

		postamble = P2PHASE(size, blksz);
		size -= postamble;

		fullblk = size / blksz;
		(void) dmu_xuio_init(xuio,
		    (preamble != 0) + fullblk + (postamble != 0));
		DTRACE_PROBE3(zfs_reqzcbuf_align, int, preamble,
		    int, postamble, int,
		    (preamble != 0) + fullblk + (postamble != 0));

		/*
		 * Have to fix iov base/len for partial buffers.  They
		 * currently represent full arc_buf's.
		 */
		if (preamble) {
			/* data begins in the middle of the arc_buf */
			abuf = dmu_request_arcbuf(sa_get_db(zp->z_sa_hdl),
			    blksz);
			ASSERT(abuf);
			(void) dmu_xuio_add(xuio, abuf,
			    blksz - preamble, preamble);
		}

		for (i = 0; i < fullblk; i++) {
			abuf = dmu_request_arcbuf(sa_get_db(zp->z_sa_hdl),
			    blksz);
			ASSERT(abuf);
			(void) dmu_xuio_add(xuio, abuf, 0, blksz);
		}

		if (postamble) {
			/* data ends in the middle of the arc_buf */
			abuf = dmu_request_arcbuf(sa_get_db(zp->z_sa_hdl),
			    blksz);
			ASSERT(abuf);
			(void) dmu_xuio_add(xuio, abuf, 0, postamble);
		}
		break;
	case UIO_READ:
		/*
		 * Loan out an arc_buf for read if the read size is larger than
		 * the current file block size.  Block alignment is not
		 * considered.  Partial arc_buf will be loaned out for read.
		 */
		blksz = zp->z_blksz;
		if (blksz < zcr_blksz_min)
			blksz = zcr_blksz_min;
		if (blksz > zcr_blksz_max)
			blksz = zcr_blksz_max;
		/* avoid potential complexity of dealing with it */
		if (blksz > max_blksz) {
			ZFS_EXIT(zfsvfs);
			return (EINVAL);
		}

		maxsize = zp->z_size - uio->uio_loffset;
		if (size > maxsize)
			size = maxsize;

		if (size < blksz || vn_has_cached_data(vp)) {
			ZFS_EXIT(zfsvfs);
			return (EINVAL);
		}
		break;
	default:
		ZFS_EXIT(zfsvfs);
		return (EINVAL);
	}

	uio->uio_extflg = UIO_XUIO;
	XUIO_XUZC_RW(xuio) = ioflag;
	ZFS_EXIT(zfsvfs);
	return (0);
}

/*ARGSUSED*/
static int
zfs_retzcbuf(vnode_t *vp, xuio_t *xuio, cred_t *cr, caller_context_t *ct)
{
	int i;
	arc_buf_t *abuf;
	int ioflag = XUIO_XUZC_RW(xuio);

	ASSERT(xuio->xu_type == UIOTYPE_ZEROCOPY);

	i = dmu_xuio_cnt(xuio);
	while (i-- > 0) {
		abuf = dmu_xuio_arcbuf(xuio, i);
		/*
		 * if abuf == NULL, it must be a write buffer
		 * that has been returned in zfs_write().
		 */
		if (abuf)
			dmu_return_arcbuf(abuf);
		ASSERT(abuf || ioflag == UIO_WRITE);
	}

	dmu_xuio_fini(xuio);
	return (0);
}

/*
 * Predeclare these here so that the compiler assumes that
 * this is an "old style" function declaration that does
 * not include arguments => we won't get type mismatch errors
 * in the initializations that follow.
 */
static int zfs_inval();
static int zfs_isdir();

static int
zfs_inval()
{
	return (EINVAL);
}

static int
zfs_isdir()
{
	return (EISDIR);
}
/*
 * Directory vnode operations template
 */
vnodeops_t *zfs_dvnodeops;
const fs_operation_def_t zfs_dvnodeops_template[] = {
	VOPNAME_OPEN,		{ .vop_open = zfs_open },
	VOPNAME_CLOSE,		{ .vop_close = zfs_close },
	VOPNAME_READ,		{ .error = zfs_isdir },
	VOPNAME_WRITE,		{ .error = zfs_isdir },
	VOPNAME_IOCTL,		{ .vop_ioctl = zfs_ioctl },
	VOPNAME_GETATTR,	{ .vop_getattr = zfs_getattr },
	VOPNAME_SETATTR,	{ .vop_setattr = zfs_setattr },
	VOPNAME_ACCESS,		{ .vop_access = zfs_access },
	VOPNAME_LOOKUP,		{ .vop_lookup = zfs_lookup },
	VOPNAME_CREATE,		{ .vop_create = zfs_create },
	VOPNAME_REMOVE,		{ .vop_remove = zfs_remove },
	VOPNAME_LINK,		{ .vop_link = zfs_link },
	VOPNAME_RENAME,		{ .vop_rename = zfs_rename },
	VOPNAME_MKDIR,		{ .vop_mkdir = zfs_mkdir },
	VOPNAME_RMDIR,		{ .vop_rmdir = zfs_rmdir },
	VOPNAME_READDIR,	{ .vop_readdir = zfs_readdir },
	VOPNAME_SYMLINK,	{ .vop_symlink = zfs_symlink },
	VOPNAME_FSYNC,		{ .vop_fsync = zfs_fsync },
	VOPNAME_INACTIVE,	{ .vop_inactive = zfs_inactive },
	VOPNAME_FID,		{ .vop_fid = zfs_fid },
	VOPNAME_SEEK,		{ .vop_seek = zfs_seek },
	VOPNAME_PATHCONF,	{ .vop_pathconf = zfs_pathconf },
	VOPNAME_GETSECATTR,	{ .vop_getsecattr = zfs_getsecattr },
	VOPNAME_SETSECATTR,	{ .vop_setsecattr = zfs_setsecattr },
	VOPNAME_VNEVENT, 	{ .vop_vnevent = fs_vnevent_support },
	NULL,			NULL
};

/*
 * Regular file vnode operations template
 */
vnodeops_t *zfs_fvnodeops;
const fs_operation_def_t zfs_fvnodeops_template[] = {
	VOPNAME_OPEN,		{ .vop_open = zfs_open },
	VOPNAME_CLOSE,		{ .vop_close = zfs_close },
	VOPNAME_READ,		{ .vop_read = zfs_read },
	VOPNAME_WRITE,		{ .vop_write = zfs_write },
	VOPNAME_IOCTL,		{ .vop_ioctl = zfs_ioctl },
	VOPNAME_GETATTR,	{ .vop_getattr = zfs_getattr },
	VOPNAME_SETATTR,	{ .vop_setattr = zfs_setattr },
	VOPNAME_ACCESS,		{ .vop_access = zfs_access },
	VOPNAME_LOOKUP,		{ .vop_lookup = zfs_lookup },
	VOPNAME_RENAME,		{ .vop_rename = zfs_rename },
	VOPNAME_FSYNC,		{ .vop_fsync = zfs_fsync },
	VOPNAME_INACTIVE,	{ .vop_inactive = zfs_inactive },
	VOPNAME_FID,		{ .vop_fid = zfs_fid },
	VOPNAME_SEEK,		{ .vop_seek = zfs_seek },
	VOPNAME_FRLOCK,		{ .vop_frlock = zfs_frlock },
	VOPNAME_SPACE,		{ .vop_space = zfs_space },
	VOPNAME_GETPAGE,	{ .vop_getpage = zfs_getpage },
	VOPNAME_PUTPAGE,	{ .vop_putpage = zfs_putpage },
	VOPNAME_MAP,		{ .vop_map = zfs_map },
	VOPNAME_ADDMAP,		{ .vop_addmap = zfs_addmap },
	VOPNAME_DELMAP,		{ .vop_delmap = zfs_delmap },
	VOPNAME_PATHCONF,	{ .vop_pathconf = zfs_pathconf },
	VOPNAME_GETSECATTR,	{ .vop_getsecattr = zfs_getsecattr },
	VOPNAME_SETSECATTR,	{ .vop_setsecattr = zfs_setsecattr },
	VOPNAME_VNEVENT,	{ .vop_vnevent = fs_vnevent_support },
	VOPNAME_REQZCBUF, 	{ .vop_reqzcbuf = zfs_reqzcbuf },
	VOPNAME_RETZCBUF, 	{ .vop_retzcbuf = zfs_retzcbuf },
	NULL,			NULL
};

/*
 * Symbolic link vnode operations template
 */
vnodeops_t *zfs_symvnodeops;
const fs_operation_def_t zfs_symvnodeops_template[] = {
	VOPNAME_GETATTR,	{ .vop_getattr = zfs_getattr },
	VOPNAME_SETATTR,	{ .vop_setattr = zfs_setattr },
	VOPNAME_ACCESS,		{ .vop_access = zfs_access },
	VOPNAME_RENAME,		{ .vop_rename = zfs_rename },
	VOPNAME_READLINK,	{ .vop_readlink = zfs_readlink },
	VOPNAME_INACTIVE,	{ .vop_inactive = zfs_inactive },
	VOPNAME_FID,		{ .vop_fid = zfs_fid },
	VOPNAME_PATHCONF,	{ .vop_pathconf = zfs_pathconf },
	VOPNAME_VNEVENT,	{ .vop_vnevent = fs_vnevent_support },
	NULL,			NULL
};

/*
 * special share hidden files vnode operations template
 */
vnodeops_t *zfs_sharevnodeops;
const fs_operation_def_t zfs_sharevnodeops_template[] = {
	VOPNAME_GETATTR,	{ .vop_getattr = zfs_getattr },
	VOPNAME_ACCESS,		{ .vop_access = zfs_access },
	VOPNAME_INACTIVE,	{ .vop_inactive = zfs_inactive },
	VOPNAME_FID,		{ .vop_fid = zfs_fid },
	VOPNAME_PATHCONF,	{ .vop_pathconf = zfs_pathconf },
	VOPNAME_GETSECATTR,	{ .vop_getsecattr = zfs_getsecattr },
	VOPNAME_SETSECATTR,	{ .vop_setsecattr = zfs_setsecattr },
	VOPNAME_VNEVENT,	{ .vop_vnevent = fs_vnevent_support },
	NULL,			NULL
};

/*
 * Extended attribute directory vnode operations template
 *	This template is identical to the directory vnodes
 *	operation template except for restricted operations:
 *		VOP_MKDIR()
 *		VOP_SYMLINK()
 * Note that there are other restrictions embedded in:
 *	zfs_create()	- restrict type to VREG
 *	zfs_link()	- no links into/out of attribute space
 *	zfs_rename()	- no moves into/out of attribute space
 */
vnodeops_t *zfs_xdvnodeops;
const fs_operation_def_t zfs_xdvnodeops_template[] = {
	VOPNAME_OPEN,		{ .vop_open = zfs_open },
	VOPNAME_CLOSE,		{ .vop_close = zfs_close },
	VOPNAME_IOCTL,		{ .vop_ioctl = zfs_ioctl },
	VOPNAME_GETATTR,	{ .vop_getattr = zfs_getattr },
	VOPNAME_SETATTR,	{ .vop_setattr = zfs_setattr },
	VOPNAME_ACCESS,		{ .vop_access = zfs_access },
	VOPNAME_LOOKUP,		{ .vop_lookup = zfs_lookup },
	VOPNAME_CREATE,		{ .vop_create = zfs_create },
	VOPNAME_REMOVE,		{ .vop_remove = zfs_remove },
	VOPNAME_LINK,		{ .vop_link = zfs_link },
	VOPNAME_RENAME,		{ .vop_rename = zfs_rename },
	VOPNAME_MKDIR,		{ .error = zfs_inval },
	VOPNAME_RMDIR,		{ .vop_rmdir = zfs_rmdir },
	VOPNAME_READDIR,	{ .vop_readdir = zfs_readdir },
	VOPNAME_SYMLINK,	{ .error = zfs_inval },
	VOPNAME_FSYNC,		{ .vop_fsync = zfs_fsync },
	VOPNAME_INACTIVE,	{ .vop_inactive = zfs_inactive },
	VOPNAME_FID,		{ .vop_fid = zfs_fid },
	VOPNAME_SEEK,		{ .vop_seek = zfs_seek },
	VOPNAME_PATHCONF,	{ .vop_pathconf = zfs_pathconf },
	VOPNAME_GETSECATTR,	{ .vop_getsecattr = zfs_getsecattr },
	VOPNAME_SETSECATTR,	{ .vop_setsecattr = zfs_setsecattr },
	VOPNAME_VNEVENT,	{ .vop_vnevent = fs_vnevent_support },
	NULL,			NULL
};

/*
 * Error vnode operations template
 */
vnodeops_t *zfs_evnodeops;
const fs_operation_def_t zfs_evnodeops_template[] = {
	VOPNAME_INACTIVE,	{ .vop_inactive = zfs_inactive },
	VOPNAME_PATHCONF,	{ .vop_pathconf = zfs_pathconf },
	NULL,			NULL
};
#endif	/* sun */

static int
ioflags(int ioflags)
{
	int flags = 0;

	if (ioflags & IO_APPEND)
		flags |= FAPPEND;
	if (ioflags & IO_NDELAY)
        	flags |= FNONBLOCK;
	if (ioflags & IO_SYNC)
		flags |= (FSYNC | FDSYNC | FRSYNC);

	return (flags);
}

static int
zfs_getpages(struct vnode *vp, vm_page_t *m, int count, int reqpage)
{
	znode_t *zp = VTOZ(vp);
	zfsvfs_t *zfsvfs = zp->z_zfsvfs;
	objset_t *os = zp->z_zfsvfs->z_os;
	vm_page_t mfirst, mlast, mreq;
	vm_object_t object;
	caddr_t va;
	struct sf_buf *sf;
	off_t startoff, endoff;
	int i, error;
	vm_pindex_t reqstart, reqend;
	int pcount, lsize, reqsize, size;

	ZFS_ENTER(zfsvfs);
	ZFS_VERIFY_ZP(zp);

	pcount = OFF_TO_IDX(round_page(count));
	mreq = m[reqpage];
	object = mreq->object;
	error = 0;

	KASSERT(vp->v_object == object, ("mismatching object"));

	if (pcount > 1 && zp->z_blksz > PAGESIZE) {
		startoff = rounddown(IDX_TO_OFF(mreq->pindex), zp->z_blksz);
		reqstart = OFF_TO_IDX(round_page(startoff));
		if (reqstart < m[0]->pindex)
			reqstart = 0;
		else
			reqstart = reqstart - m[0]->pindex;
		endoff = roundup(IDX_TO_OFF(mreq->pindex) + PAGE_SIZE,
		    zp->z_blksz);
		reqend = OFF_TO_IDX(trunc_page(endoff)) - 1;
		if (reqend > m[pcount - 1]->pindex)
			reqend = m[pcount - 1]->pindex;
		reqsize = reqend - m[reqstart]->pindex + 1;
		KASSERT(reqstart <= reqpage && reqpage < reqstart + reqsize,
		    ("reqpage beyond [reqstart, reqstart + reqsize[ bounds"));
	} else {
		reqstart = reqpage;
		reqsize = 1;
	}
	mfirst = m[reqstart];
	mlast = m[reqstart + reqsize - 1];

	VM_OBJECT_LOCK(object);

	for (i = 0; i < reqstart; i++) {
		vm_page_lock(m[i]);
		vm_page_free(m[i]);
		vm_page_unlock(m[i]);
	}
	for (i = reqstart + reqsize; i < pcount; i++) {
		vm_page_lock(m[i]);
		vm_page_free(m[i]);
		vm_page_unlock(m[i]);
	}

	if (mreq->valid && reqsize == 1) {
		if (mreq->valid != VM_PAGE_BITS_ALL)
			vm_page_zero_invalid(mreq, TRUE);
		VM_OBJECT_UNLOCK(object);
		ZFS_EXIT(zfsvfs);
		return (VM_PAGER_OK);
	}

	PCPU_INC(cnt.v_vnodein);
	PCPU_ADD(cnt.v_vnodepgsin, reqsize);

	if (IDX_TO_OFF(mreq->pindex) >= object->un_pager.vnp.vnp_size) {
		for (i = reqstart; i < reqstart + reqsize; i++) {
			if (i != reqpage) {
				vm_page_lock(m[i]);
				vm_page_free(m[i]);
				vm_page_unlock(m[i]);
			}
		}
		VM_OBJECT_UNLOCK(object);
		ZFS_EXIT(zfsvfs);
		return (VM_PAGER_BAD);
	}

	lsize = PAGE_SIZE;
	if (IDX_TO_OFF(mlast->pindex) + lsize > object->un_pager.vnp.vnp_size)
		lsize = object->un_pager.vnp.vnp_size - IDX_TO_OFF(mlast->pindex);

	VM_OBJECT_UNLOCK(object);

	for (i = reqstart; i < reqstart + reqsize; i++) {
		size = PAGE_SIZE;
		if (i == (reqstart + reqsize - 1))
			size = lsize;
		va = zfs_map_page(m[i], &sf);
		error = dmu_read(os, zp->z_id, IDX_TO_OFF(m[i]->pindex),
		    size, va, DMU_READ_PREFETCH);
		if (size != PAGE_SIZE)
			bzero(va + size, PAGE_SIZE - size);
		zfs_unmap_page(sf);
		if (error != 0)
			break;
	}

	VM_OBJECT_LOCK(object);

	for (i = reqstart; i < reqstart + reqsize; i++) {
		if (!error)
			m[i]->valid = VM_PAGE_BITS_ALL;
		KASSERT(m[i]->dirty == 0, ("zfs_getpages: page %p is dirty", m[i]));
		if (i != reqpage)
			vm_page_readahead_finish(m[i]);
	}

	VM_OBJECT_UNLOCK(object);

	ZFS_ACCESSTIME_STAMP(zfsvfs, zp);
	ZFS_EXIT(zfsvfs);
	return (error ? VM_PAGER_ERROR : VM_PAGER_OK);
}

static int
zfs_freebsd_getpages(ap)
	struct vop_getpages_args /* {
		struct vnode *a_vp;
		vm_page_t *a_m;
		int a_count;
		int a_reqpage;
		vm_ooffset_t a_offset;
	} */ *ap;
{

	return (zfs_getpages(ap->a_vp, ap->a_m, ap->a_count, ap->a_reqpage));
}

static int
zfs_freebsd_bmap(ap)
	struct vop_bmap_args /* {
		struct vnode *a_vp;
		daddr_t  a_bn;
		struct bufobj **a_bop;
		daddr_t *a_bnp;
		int *a_runp;
		int *a_runb;
	} */ *ap;
{

	if (ap->a_bop != NULL)
		*ap->a_bop = &ap->a_vp->v_bufobj;
	if (ap->a_bnp != NULL)
		*ap->a_bnp = ap->a_bn;
	if (ap->a_runp != NULL)
		*ap->a_runp = 0;
	if (ap->a_runb != NULL)
		*ap->a_runb = 0;

	return (0);
}

static int
zfs_freebsd_open(ap)
	struct vop_open_args /* {
		struct vnode *a_vp;
		int a_mode;
		struct ucred *a_cred;
		struct thread *a_td;
	} */ *ap;
{
	vnode_t	*vp = ap->a_vp;
	znode_t *zp = VTOZ(vp);
	int error;

	error = zfs_open(&vp, ap->a_mode, ap->a_cred, NULL);
	if (error == 0)
		vnode_create_vobject(vp, zp->z_size, ap->a_td);
	return (error);
}

static int
zfs_freebsd_close(ap)
	struct vop_close_args /* {
		struct vnode *a_vp;
		int  a_fflag;
		struct ucred *a_cred;
		struct thread *a_td;
	} */ *ap;
{

	return (zfs_close(ap->a_vp, ap->a_fflag, 1, 0, ap->a_cred, NULL));
}

static int
zfs_freebsd_ioctl(ap)
	struct vop_ioctl_args /* {
		struct vnode *a_vp;
		u_long a_command;
		caddr_t a_data;
		int a_fflag;
		struct ucred *cred;
		struct thread *td;
	} */ *ap;
{

	return (zfs_ioctl(ap->a_vp, ap->a_command, (intptr_t)ap->a_data,
	    ap->a_fflag, ap->a_cred, NULL, NULL));
}

static int
zfs_freebsd_read(ap)
	struct vop_read_args /* {
		struct vnode *a_vp;
		struct uio *a_uio;
		int a_ioflag;
		struct ucred *a_cred;
	} */ *ap;
{

	return (zfs_read(ap->a_vp, ap->a_uio, ioflags(ap->a_ioflag),
	    ap->a_cred, NULL));
}

static int
zfs_freebsd_write(ap)
	struct vop_write_args /* {
		struct vnode *a_vp;
		struct uio *a_uio;
		int a_ioflag;
		struct ucred *a_cred;
	} */ *ap;
{

	return (zfs_write(ap->a_vp, ap->a_uio, ioflags(ap->a_ioflag),
	    ap->a_cred, NULL));
}

static int
zfs_freebsd_access(ap)
	struct vop_access_args /* {
		struct vnode *a_vp;
		accmode_t a_accmode;
		struct ucred *a_cred;
		struct thread *a_td;
	} */ *ap;
{
	vnode_t *vp = ap->a_vp;
	znode_t *zp = VTOZ(vp);
	accmode_t accmode;
	int error = 0;

	/*
	 * ZFS itself only knowns about VREAD, VWRITE, VEXEC and VAPPEND,
	 */
	accmode = ap->a_accmode & (VREAD|VWRITE|VEXEC|VAPPEND);
	if (accmode != 0)
		error = zfs_access(ap->a_vp, accmode, 0, ap->a_cred, NULL);

	/*
	 * VADMIN has to be handled by vaccess().
	 */
	if (error == 0) {
		accmode = ap->a_accmode & ~(VREAD|VWRITE|VEXEC|VAPPEND);
		if (accmode != 0) {
			error = vaccess(vp->v_type, zp->z_mode, zp->z_uid,
			    zp->z_gid, accmode, ap->a_cred, NULL);
		}
	}

	/*
	 * For VEXEC, ensure that at least one execute bit is set for
	 * non-directories.
	 */
	if (error == 0 && (ap->a_accmode & VEXEC) != 0 && vp->v_type != VDIR &&
	    (zp->z_mode & (S_IXUSR | S_IXGRP | S_IXOTH)) == 0) {
		error = EACCES;
	}

	return (error);
}

static int
zfs_freebsd_lookup(ap)
	struct vop_lookup_args /* {
		struct vnode *a_dvp;
		struct vnode **a_vpp;
		struct componentname *a_cnp;
	} */ *ap;
{
	struct componentname *cnp = ap->a_cnp;
	char nm[NAME_MAX + 1];

	ASSERT(cnp->cn_namelen < sizeof(nm));
	strlcpy(nm, cnp->cn_nameptr, MIN(cnp->cn_namelen + 1, sizeof(nm)));

	return (zfs_lookup(ap->a_dvp, nm, ap->a_vpp, cnp, cnp->cn_nameiop,
	    cnp->cn_cred, cnp->cn_thread, 0));
}

static int
zfs_freebsd_create(ap)
	struct vop_create_args /* {
		struct vnode *a_dvp;
		struct vnode **a_vpp;
		struct componentname *a_cnp;
		struct vattr *a_vap;
	} */ *ap;
{
	struct componentname *cnp = ap->a_cnp;
	vattr_t *vap = ap->a_vap;
	int mode;

	ASSERT(cnp->cn_flags & SAVENAME);

	vattr_init_mask(vap);
	mode = vap->va_mode & ALLPERMS;

	return (zfs_create(ap->a_dvp, cnp->cn_nameptr, vap, !EXCL, mode,
	    ap->a_vpp, cnp->cn_cred, cnp->cn_thread));
}

static int
zfs_freebsd_remove(ap)
	struct vop_remove_args /* {
		struct vnode *a_dvp;
		struct vnode *a_vp;
		struct componentname *a_cnp;
	} */ *ap;
{

	ASSERT(ap->a_cnp->cn_flags & SAVENAME);

	return (zfs_remove(ap->a_dvp, ap->a_cnp->cn_nameptr,
	    ap->a_cnp->cn_cred, NULL, 0));
}

static int
zfs_freebsd_mkdir(ap)
	struct vop_mkdir_args /* {
		struct vnode *a_dvp;
		struct vnode **a_vpp;
		struct componentname *a_cnp;
		struct vattr *a_vap;
	} */ *ap;
{
	vattr_t *vap = ap->a_vap;

	ASSERT(ap->a_cnp->cn_flags & SAVENAME);

	vattr_init_mask(vap);

	return (zfs_mkdir(ap->a_dvp, ap->a_cnp->cn_nameptr, vap, ap->a_vpp,
	    ap->a_cnp->cn_cred, NULL, 0, NULL));
}

static int
zfs_freebsd_rmdir(ap)
	struct vop_rmdir_args /* {
		struct vnode *a_dvp;
		struct vnode *a_vp;
		struct componentname *a_cnp;
	} */ *ap;
{
	struct componentname *cnp = ap->a_cnp;

	ASSERT(cnp->cn_flags & SAVENAME);

	return (zfs_rmdir(ap->a_dvp, cnp->cn_nameptr, NULL, cnp->cn_cred, NULL, 0));
}

static int
zfs_freebsd_readdir(ap)
	struct vop_readdir_args /* {
		struct vnode *a_vp;
		struct uio *a_uio;
		struct ucred *a_cred;
		int *a_eofflag;
		int *a_ncookies;
		u_long **a_cookies;
	} */ *ap;
{

	return (zfs_readdir(ap->a_vp, ap->a_uio, ap->a_cred, ap->a_eofflag,
	    ap->a_ncookies, ap->a_cookies));
}

static int
zfs_freebsd_fsync(ap)
	struct vop_fsync_args /* {
		struct vnode *a_vp;
		int a_waitfor;
		struct thread *a_td;
	} */ *ap;
{

	vop_stdfsync(ap);
	return (zfs_fsync(ap->a_vp, 0, ap->a_td->td_ucred, NULL));
}

static int
zfs_freebsd_getattr(ap)
	struct vop_getattr_args /* {
		struct vnode *a_vp;
		struct vattr *a_vap;
		struct ucred *a_cred;
	} */ *ap;
{
	vattr_t *vap = ap->a_vap;
	xvattr_t xvap;
	u_long fflags = 0;
	int error;

	xva_init(&xvap);
	xvap.xva_vattr = *vap;
	xvap.xva_vattr.va_mask |= AT_XVATTR;

	/* Convert chflags into ZFS-type flags. */
	/* XXX: what about SF_SETTABLE?. */
	XVA_SET_REQ(&xvap, XAT_IMMUTABLE);
	XVA_SET_REQ(&xvap, XAT_APPENDONLY);
	XVA_SET_REQ(&xvap, XAT_NOUNLINK);
	XVA_SET_REQ(&xvap, XAT_NODUMP);
	error = zfs_getattr(ap->a_vp, (vattr_t *)&xvap, 0, ap->a_cred, NULL);
	if (error != 0)
		return (error);

	/* Convert ZFS xattr into chflags. */
#define	FLAG_CHECK(fflag, xflag, xfield)	do {			\
	if (XVA_ISSET_RTN(&xvap, (xflag)) && (xfield) != 0)		\
		fflags |= (fflag);					\
} while (0)
	FLAG_CHECK(SF_IMMUTABLE, XAT_IMMUTABLE,
	    xvap.xva_xoptattrs.xoa_immutable);
	FLAG_CHECK(SF_APPEND, XAT_APPENDONLY,
	    xvap.xva_xoptattrs.xoa_appendonly);
	FLAG_CHECK(SF_NOUNLINK, XAT_NOUNLINK,
	    xvap.xva_xoptattrs.xoa_nounlink);
	FLAG_CHECK(UF_NODUMP, XAT_NODUMP,
	    xvap.xva_xoptattrs.xoa_nodump);
#undef	FLAG_CHECK
	*vap = xvap.xva_vattr;
	vap->va_flags = fflags;
	return (0);
}

static int
zfs_freebsd_setattr(ap)
	struct vop_setattr_args /* {
		struct vnode *a_vp;
		struct vattr *a_vap;
		struct ucred *a_cred;
	} */ *ap;
{
	vnode_t *vp = ap->a_vp;
	vattr_t *vap = ap->a_vap;
	cred_t *cred = ap->a_cred;
	xvattr_t xvap;
	u_long fflags;
	uint64_t zflags;

	vattr_init_mask(vap);
	vap->va_mask &= ~AT_NOSET;

	xva_init(&xvap);
	xvap.xva_vattr = *vap;

	zflags = VTOZ(vp)->z_pflags;

	if (vap->va_flags != VNOVAL) {
		zfsvfs_t *zfsvfs = VTOZ(vp)->z_zfsvfs;
		int error;

		if (zfsvfs->z_use_fuids == B_FALSE)
			return (EOPNOTSUPP);

		fflags = vap->va_flags;
		if ((fflags & ~(SF_IMMUTABLE|SF_APPEND|SF_NOUNLINK|UF_NODUMP)) != 0)
			return (EOPNOTSUPP);
		/*
		 * Unprivileged processes are not permitted to unset system
		 * flags, or modify flags if any system flags are set.
		 * Privileged non-jail processes may not modify system flags
		 * if securelevel > 0 and any existing system flags are set.
		 * Privileged jail processes behave like privileged non-jail
		 * processes if the security.jail.chflags_allowed sysctl is
		 * is non-zero; otherwise, they behave like unprivileged
		 * processes.
		 */
		if (secpolicy_fs_owner(vp->v_mount, cred) == 0 ||
		    priv_check_cred(cred, PRIV_VFS_SYSFLAGS, 0) == 0) {
			if (zflags &
			    (ZFS_IMMUTABLE | ZFS_APPENDONLY | ZFS_NOUNLINK)) {
				error = securelevel_gt(cred, 0);
				if (error != 0)
					return (error);
			}
		} else {
			/*
			 * Callers may only modify the file flags on objects they
			 * have VADMIN rights for.
			 */
			if ((error = VOP_ACCESS(vp, VADMIN, cred, curthread)) != 0)
				return (error);
			if (zflags &
			    (ZFS_IMMUTABLE | ZFS_APPENDONLY | ZFS_NOUNLINK)) {
				return (EPERM);
			}
			if (fflags &
			    (SF_IMMUTABLE | SF_APPEND | SF_NOUNLINK)) {
				return (EPERM);
			}
		}

#define	FLAG_CHANGE(fflag, zflag, xflag, xfield)	do {		\
	if (((fflags & (fflag)) && !(zflags & (zflag))) ||		\
	    ((zflags & (zflag)) && !(fflags & (fflag)))) {		\
		XVA_SET_REQ(&xvap, (xflag));				\
		(xfield) = ((fflags & (fflag)) != 0);			\
	}								\
} while (0)
		/* Convert chflags into ZFS-type flags. */
		/* XXX: what about SF_SETTABLE?. */
		FLAG_CHANGE(SF_IMMUTABLE, ZFS_IMMUTABLE, XAT_IMMUTABLE,
		    xvap.xva_xoptattrs.xoa_immutable);
		FLAG_CHANGE(SF_APPEND, ZFS_APPENDONLY, XAT_APPENDONLY,
		    xvap.xva_xoptattrs.xoa_appendonly);
		FLAG_CHANGE(SF_NOUNLINK, ZFS_NOUNLINK, XAT_NOUNLINK,
		    xvap.xva_xoptattrs.xoa_nounlink);
		FLAG_CHANGE(UF_NODUMP, ZFS_NODUMP, XAT_NODUMP,
		    xvap.xva_xoptattrs.xoa_nodump);
#undef	FLAG_CHANGE
	}
	return (zfs_setattr(vp, (vattr_t *)&xvap, 0, cred, NULL));
}

static int
zfs_freebsd_rename(ap)
	struct vop_rename_args  /* {
		struct vnode *a_fdvp;
		struct vnode *a_fvp;
		struct componentname *a_fcnp;
		struct vnode *a_tdvp;
		struct vnode *a_tvp;
		struct componentname *a_tcnp;
	} */ *ap;
{
	vnode_t *fdvp = ap->a_fdvp;
	vnode_t *fvp = ap->a_fvp;
	vnode_t *tdvp = ap->a_tdvp;
	vnode_t *tvp = ap->a_tvp;
	int error;

	ASSERT(ap->a_fcnp->cn_flags & (SAVENAME|SAVESTART));
	ASSERT(ap->a_tcnp->cn_flags & (SAVENAME|SAVESTART));

	error = zfs_rename(fdvp, ap->a_fcnp->cn_nameptr, tdvp,
	    ap->a_tcnp->cn_nameptr, ap->a_fcnp->cn_cred, NULL, 0);

	if (tdvp == tvp)
		VN_RELE(tdvp);
	else
		VN_URELE(tdvp);
	if (tvp)
		VN_URELE(tvp);
	VN_RELE(fdvp);
	VN_RELE(fvp);

	return (error);
}

static int
zfs_freebsd_symlink(ap)
	struct vop_symlink_args /* {
		struct vnode *a_dvp;
		struct vnode **a_vpp;
		struct componentname *a_cnp;
		struct vattr *a_vap;
		char *a_target;
	} */ *ap;
{
	struct componentname *cnp = ap->a_cnp;
	vattr_t *vap = ap->a_vap;

	ASSERT(cnp->cn_flags & SAVENAME);

	vap->va_type = VLNK;	/* FreeBSD: Syscall only sets va_mode. */
	vattr_init_mask(vap);

	return (zfs_symlink(ap->a_dvp, ap->a_vpp, cnp->cn_nameptr, vap,
	    ap->a_target, cnp->cn_cred, cnp->cn_thread));
}

static int
zfs_freebsd_readlink(ap)
	struct vop_readlink_args /* {
		struct vnode *a_vp;
		struct uio *a_uio;
		struct ucred *a_cred;
	} */ *ap;
{

	return (zfs_readlink(ap->a_vp, ap->a_uio, ap->a_cred, NULL));
}

static int
zfs_freebsd_link(ap)
	struct vop_link_args /* {
		struct vnode *a_tdvp;
		struct vnode *a_vp;
		struct componentname *a_cnp;
	} */ *ap;
{
	struct componentname *cnp = ap->a_cnp;

	ASSERT(cnp->cn_flags & SAVENAME);

	return (zfs_link(ap->a_tdvp, ap->a_vp, cnp->cn_nameptr, cnp->cn_cred, NULL, 0));
}

static int
zfs_freebsd_inactive(ap)
	struct vop_inactive_args /* {
		struct vnode *a_vp;
		struct thread *a_td;
	} */ *ap;
{
	vnode_t *vp = ap->a_vp;

	zfs_inactive(vp, ap->a_td->td_ucred, NULL);
	return (0);
}

static int
zfs_freebsd_reclaim(ap)
	struct vop_reclaim_args /* {
		struct vnode *a_vp;
		struct thread *a_td;
	} */ *ap;
{
	vnode_t	*vp = ap->a_vp;
	znode_t	*zp = VTOZ(vp);
	zfsvfs_t *zfsvfs = zp->z_zfsvfs;

	ASSERT(zp != NULL);

	/* Destroy the vm object and flush associated pages. */
	vnode_destroy_vobject(vp);

	/*
	 * z_teardown_inactive_lock protects from a race with
	 * zfs_znode_dmu_fini in zfsvfs_teardown during
	 * force unmount.
	 */
	rw_enter(&zfsvfs->z_teardown_inactive_lock, RW_READER);
	if (zp->z_sa_hdl == NULL)
		zfs_znode_free(zp);
	else
		zfs_zinactive(zp);
	rw_exit(&zfsvfs->z_teardown_inactive_lock);

	vp->v_data = NULL;
	return (0);
}

static int
zfs_freebsd_fid(ap)
	struct vop_fid_args /* {
		struct vnode *a_vp;
		struct fid *a_fid;
	} */ *ap;
{

	return (zfs_fid(ap->a_vp, (void *)ap->a_fid, NULL));
}

static int
zfs_freebsd_pathconf(ap)
	struct vop_pathconf_args /* {
		struct vnode *a_vp;
		int a_name;
		register_t *a_retval;
	} */ *ap;
{
	ulong_t val;
	int error;

	error = zfs_pathconf(ap->a_vp, ap->a_name, &val, curthread->td_ucred, NULL);
	if (error == 0)
		*ap->a_retval = val;
	else if (error == EOPNOTSUPP)
		error = vop_stdpathconf(ap);
	return (error);
}

static int
zfs_freebsd_fifo_pathconf(ap)
	struct vop_pathconf_args /* {
		struct vnode *a_vp;
		int a_name;
		register_t *a_retval;
	} */ *ap;
{

	switch (ap->a_name) {
	case _PC_ACL_EXTENDED:
	case _PC_ACL_NFS4:
	case _PC_ACL_PATH_MAX:
	case _PC_MAC_PRESENT:
		return (zfs_freebsd_pathconf(ap));
	default:
		return (fifo_specops.vop_pathconf(ap));
	}
}

/*
 * FreeBSD's extended attributes namespace defines file name prefix for ZFS'
 * extended attribute name:
 *
 *	NAMESPACE	PREFIX	
 *	system		freebsd:system:
 *	user		(none, can be used to access ZFS fsattr(5) attributes
 *			created on Solaris)
 */
static int
zfs_create_attrname(int attrnamespace, const char *name, char *attrname,
    size_t size)
{
	const char *namespace, *prefix, *suffix;

	/* We don't allow '/' character in attribute name. */
	if (strchr(name, '/') != NULL)
		return (EINVAL);
	/* We don't allow attribute names that start with "freebsd:" string. */
	if (strncmp(name, "freebsd:", 8) == 0)
		return (EINVAL);

	bzero(attrname, size);

	switch (attrnamespace) {
	case EXTATTR_NAMESPACE_USER:
#if 0
		prefix = "freebsd:";
		namespace = EXTATTR_NAMESPACE_USER_STRING;
		suffix = ":";
#else
		/*
		 * This is the default namespace by which we can access all
		 * attributes created on Solaris.
		 */
		prefix = namespace = suffix = "";
#endif
		break;
	case EXTATTR_NAMESPACE_SYSTEM:
		prefix = "freebsd:";
		namespace = EXTATTR_NAMESPACE_SYSTEM_STRING;
		suffix = ":";
		break;
	case EXTATTR_NAMESPACE_EMPTY:
	default:
		return (EINVAL);
	}
	if (snprintf(attrname, size, "%s%s%s%s", prefix, namespace, suffix,
	    name) >= size) {
		return (ENAMETOOLONG);
	}
	return (0);
}

/*
 * Vnode operating to retrieve a named extended attribute.
 */
static int
zfs_getextattr(struct vop_getextattr_args *ap)
/*
vop_getextattr {
	IN struct vnode *a_vp;
	IN int a_attrnamespace;
	IN const char *a_name;
	INOUT struct uio *a_uio;
	OUT size_t *a_size;
	IN struct ucred *a_cred;
	IN struct thread *a_td;
};
*/
{
	zfsvfs_t *zfsvfs = VTOZ(ap->a_vp)->z_zfsvfs;
	struct thread *td = ap->a_td;
	struct nameidata nd;
	char attrname[255];
	struct vattr va;
	vnode_t *xvp = NULL, *vp;
	int error, flags;

	error = extattr_check_cred(ap->a_vp, ap->a_attrnamespace,
	    ap->a_cred, ap->a_td, VREAD);
	if (error != 0)
		return (error);

	error = zfs_create_attrname(ap->a_attrnamespace, ap->a_name, attrname,
	    sizeof(attrname));
	if (error != 0)
		return (error);

	ZFS_ENTER(zfsvfs);

	error = zfs_lookup(ap->a_vp, NULL, &xvp, NULL, 0, ap->a_cred, td,
	    LOOKUP_XATTR);
	if (error != 0) {
		ZFS_EXIT(zfsvfs);
		return (error);
	}

	flags = FREAD;
	NDINIT_ATVP(&nd, LOOKUP, NOFOLLOW, UIO_SYSSPACE, attrname,
	    xvp, td);
	error = vn_open_cred(&nd, &flags, 0, 0, ap->a_cred, NULL);
	vp = nd.ni_vp;
	NDFREE(&nd, NDF_ONLY_PNBUF);
	if (error != 0) {
		ZFS_EXIT(zfsvfs);
		if (error == ENOENT)
			error = ENOATTR;
		return (error);
	}

	if (ap->a_size != NULL) {
		error = VOP_GETATTR(vp, &va, ap->a_cred);
		if (error == 0)
			*ap->a_size = (size_t)va.va_size;
	} else if (ap->a_uio != NULL)
		error = VOP_READ(vp, ap->a_uio, IO_UNIT, ap->a_cred);

	VOP_UNLOCK(vp, 0);
	vn_close(vp, flags, ap->a_cred, td);
	ZFS_EXIT(zfsvfs);

	return (error);
}

/*
 * Vnode operation to remove a named attribute.
 */
int
zfs_deleteextattr(struct vop_deleteextattr_args *ap)
/*
vop_deleteextattr {
	IN struct vnode *a_vp;
	IN int a_attrnamespace;
	IN const char *a_name;
	IN struct ucred *a_cred;
	IN struct thread *a_td;
};
*/
{
	zfsvfs_t *zfsvfs = VTOZ(ap->a_vp)->z_zfsvfs;
	struct thread *td = ap->a_td;
	struct nameidata nd;
	char attrname[255];
	struct vattr va;
	vnode_t *xvp = NULL, *vp;
	int error, flags;

	error = extattr_check_cred(ap->a_vp, ap->a_attrnamespace,
	    ap->a_cred, ap->a_td, VWRITE);
	if (error != 0)
		return (error);

	error = zfs_create_attrname(ap->a_attrnamespace, ap->a_name, attrname,
	    sizeof(attrname));
	if (error != 0)
		return (error);

	ZFS_ENTER(zfsvfs);

	error = zfs_lookup(ap->a_vp, NULL, &xvp, NULL, 0, ap->a_cred, td,
	    LOOKUP_XATTR);
	if (error != 0) {
		ZFS_EXIT(zfsvfs);
		return (error);
	}

	NDINIT_ATVP(&nd, DELETE, NOFOLLOW | LOCKPARENT | LOCKLEAF,
	    UIO_SYSSPACE, attrname, xvp, td);
	error = namei(&nd);
	vp = nd.ni_vp;
	NDFREE(&nd, NDF_ONLY_PNBUF);
	if (error != 0) {
		ZFS_EXIT(zfsvfs);
		if (error == ENOENT)
			error = ENOATTR;
		return (error);
	}
	error = VOP_REMOVE(nd.ni_dvp, vp, &nd.ni_cnd);

	vput(nd.ni_dvp);
	if (vp == nd.ni_dvp)
		vrele(vp);
	else
		vput(vp);
	ZFS_EXIT(zfsvfs);

	return (error);
}

/*
 * Vnode operation to set a named attribute.
 */
static int
zfs_setextattr(struct vop_setextattr_args *ap)
/*
vop_setextattr {
	IN struct vnode *a_vp;
	IN int a_attrnamespace;
	IN const char *a_name;
	INOUT struct uio *a_uio;
	IN struct ucred *a_cred;
	IN struct thread *a_td;
};
*/
{
	zfsvfs_t *zfsvfs = VTOZ(ap->a_vp)->z_zfsvfs;
	struct thread *td = ap->a_td;
	struct nameidata nd;
	char attrname[255];
	struct vattr va;
	vnode_t *xvp = NULL, *vp;
	int error, flags;

	error = extattr_check_cred(ap->a_vp, ap->a_attrnamespace,
	    ap->a_cred, ap->a_td, VWRITE);
	if (error != 0)
		return (error);

	error = zfs_create_attrname(ap->a_attrnamespace, ap->a_name, attrname,
	    sizeof(attrname));
	if (error != 0)
		return (error);

	ZFS_ENTER(zfsvfs);

	error = zfs_lookup(ap->a_vp, NULL, &xvp, NULL, 0, ap->a_cred, td,
	    LOOKUP_XATTR | CREATE_XATTR_DIR);
	if (error != 0) {
		ZFS_EXIT(zfsvfs);
		return (error);
	}

	flags = FFLAGS(O_WRONLY | O_CREAT);
	NDINIT_ATVP(&nd, LOOKUP, NOFOLLOW, UIO_SYSSPACE, attrname,
	    xvp, td);
	error = vn_open_cred(&nd, &flags, 0600, 0, ap->a_cred, NULL);
	vp = nd.ni_vp;
	NDFREE(&nd, NDF_ONLY_PNBUF);
	if (error != 0) {
		ZFS_EXIT(zfsvfs);
		return (error);
	}

	VATTR_NULL(&va);
	va.va_size = 0;
	error = VOP_SETATTR(vp, &va, ap->a_cred);
	if (error == 0)
		VOP_WRITE(vp, ap->a_uio, IO_UNIT | IO_SYNC, ap->a_cred);

	VOP_UNLOCK(vp, 0);
	vn_close(vp, flags, ap->a_cred, td);
	ZFS_EXIT(zfsvfs);

	return (error);
}

/*
 * Vnode operation to retrieve extended attributes on a vnode.
 */
static int
zfs_listextattr(struct vop_listextattr_args *ap)
/*
vop_listextattr {
	IN struct vnode *a_vp;
	IN int a_attrnamespace;
	INOUT struct uio *a_uio;
	OUT size_t *a_size;
	IN struct ucred *a_cred;
	IN struct thread *a_td;
};
*/
{
	zfsvfs_t *zfsvfs = VTOZ(ap->a_vp)->z_zfsvfs;
	struct thread *td = ap->a_td;
	struct nameidata nd;
	char attrprefix[16];
	u_char dirbuf[sizeof(struct dirent)];
	struct dirent *dp;
	struct iovec aiov;
	struct uio auio, *uio = ap->a_uio;
	size_t *sizep = ap->a_size;
	size_t plen;
	vnode_t *xvp = NULL, *vp;
	int done, error, eof, pos;

	error = extattr_check_cred(ap->a_vp, ap->a_attrnamespace,
	    ap->a_cred, ap->a_td, VREAD);
	if (error != 0)
		return (error);

	error = zfs_create_attrname(ap->a_attrnamespace, "", attrprefix,
	    sizeof(attrprefix));
	if (error != 0)
		return (error);
	plen = strlen(attrprefix);

	ZFS_ENTER(zfsvfs);

	if (sizep != NULL)
		*sizep = 0;

	error = zfs_lookup(ap->a_vp, NULL, &xvp, NULL, 0, ap->a_cred, td,
	    LOOKUP_XATTR);
	if (error != 0) {
		ZFS_EXIT(zfsvfs);
		/*
		 * ENOATTR means that the EA directory does not yet exist,
		 * i.e. there are no extended attributes there.
		 */
		if (error == ENOATTR)
			error = 0;
		return (error);
	}

	NDINIT_ATVP(&nd, LOOKUP, NOFOLLOW | LOCKLEAF | LOCKSHARED,
	    UIO_SYSSPACE, ".", xvp, td);
	error = namei(&nd);
	vp = nd.ni_vp;
	NDFREE(&nd, NDF_ONLY_PNBUF);
	if (error != 0) {
		ZFS_EXIT(zfsvfs);
		return (error);
	}

	auio.uio_iov = &aiov;
	auio.uio_iovcnt = 1;
	auio.uio_segflg = UIO_SYSSPACE;
	auio.uio_td = td;
	auio.uio_rw = UIO_READ;
	auio.uio_offset = 0;

	do {
		u_char nlen;

		aiov.iov_base = (void *)dirbuf;
		aiov.iov_len = sizeof(dirbuf);
		auio.uio_resid = sizeof(dirbuf);
		error = VOP_READDIR(vp, &auio, ap->a_cred, &eof, NULL, NULL);
		done = sizeof(dirbuf) - auio.uio_resid;
		if (error != 0)
			break;
		for (pos = 0; pos < done;) {
			dp = (struct dirent *)(dirbuf + pos);
			pos += dp->d_reclen;
			/*
			 * XXX: Temporarily we also accept DT_UNKNOWN, as this
			 * is what we get when attribute was created on Solaris.
			 */
			if (dp->d_type != DT_REG && dp->d_type != DT_UNKNOWN)
				continue;
			if (plen == 0 && strncmp(dp->d_name, "freebsd:", 8) == 0)
				continue;
			else if (strncmp(dp->d_name, attrprefix, plen) != 0)
				continue;
			nlen = dp->d_namlen - plen;
			if (sizep != NULL)
				*sizep += 1 + nlen;
			else if (uio != NULL) {
				/*
				 * Format of extattr name entry is one byte for
				 * length and the rest for name.
				 */
				error = uiomove(&nlen, 1, uio->uio_rw, uio);
				if (error == 0) {
					error = uiomove(dp->d_name + plen, nlen,
					    uio->uio_rw, uio);
				}
				if (error != 0)
					break;
			}
		}
	} while (!eof && error == 0);

	vput(vp);
	ZFS_EXIT(zfsvfs);

	return (error);
}

int
zfs_freebsd_getacl(ap)
	struct vop_getacl_args /* {
		struct vnode *vp;
		acl_type_t type;
		struct acl *aclp;
		struct ucred *cred;
		struct thread *td;
	} */ *ap;
{
	int		error;
	vsecattr_t      vsecattr;

	if (ap->a_type != ACL_TYPE_NFS4)
		return (EINVAL);

	vsecattr.vsa_mask = VSA_ACE | VSA_ACECNT;
	if (error = zfs_getsecattr(ap->a_vp, &vsecattr, 0, ap->a_cred, NULL))
		return (error);

	error = acl_from_aces(ap->a_aclp, vsecattr.vsa_aclentp, vsecattr.vsa_aclcnt);
	if (vsecattr.vsa_aclentp != NULL)
		kmem_free(vsecattr.vsa_aclentp, vsecattr.vsa_aclentsz);

	return (error);
}

int
zfs_freebsd_setacl(ap)
	struct vop_setacl_args /* {
		struct vnode *vp;
		acl_type_t type;
		struct acl *aclp;
		struct ucred *cred;
		struct thread *td;
	} */ *ap;
{
	int		error;
	vsecattr_t      vsecattr;
	int		aclbsize;	/* size of acl list in bytes */
	aclent_t	*aaclp;

	if (ap->a_type != ACL_TYPE_NFS4)
		return (EINVAL);

	if (ap->a_aclp->acl_cnt < 1 || ap->a_aclp->acl_cnt > MAX_ACL_ENTRIES)
		return (EINVAL);

	/*
	 * With NFSv4 ACLs, chmod(2) may need to add additional entries,
	 * splitting every entry into two and appending "canonical six"
	 * entries at the end.  Don't allow for setting an ACL that would
	 * cause chmod(2) to run out of ACL entries.
	 */
	if (ap->a_aclp->acl_cnt * 2 + 6 > ACL_MAX_ENTRIES)
		return (ENOSPC);

	error = acl_nfs4_check(ap->a_aclp, ap->a_vp->v_type == VDIR);
	if (error != 0)
		return (error);

	vsecattr.vsa_mask = VSA_ACE;
	aclbsize = ap->a_aclp->acl_cnt * sizeof(ace_t);
	vsecattr.vsa_aclentp = kmem_alloc(aclbsize, KM_SLEEP);
	aaclp = vsecattr.vsa_aclentp;
	vsecattr.vsa_aclentsz = aclbsize;

	aces_from_acl(vsecattr.vsa_aclentp, &vsecattr.vsa_aclcnt, ap->a_aclp);
	error = zfs_setsecattr(ap->a_vp, &vsecattr, 0, ap->a_cred, NULL);
	kmem_free(aaclp, aclbsize);

	return (error);
}

int
zfs_freebsd_aclcheck(ap)
	struct vop_aclcheck_args /* {
		struct vnode *vp;
		acl_type_t type;
		struct acl *aclp;
		struct ucred *cred;
		struct thread *td;
	} */ *ap;
{

	return (EOPNOTSUPP);
}

struct vop_vector zfs_vnodeops;
struct vop_vector zfs_fifoops;
struct vop_vector zfs_shareops;

struct vop_vector zfs_vnodeops = {
	.vop_default =		&default_vnodeops,
	.vop_inactive =		zfs_freebsd_inactive,
	.vop_reclaim =		zfs_freebsd_reclaim,
	.vop_access =		zfs_freebsd_access,
#ifdef FREEBSD_NAMECACHE
	.vop_lookup =		vfs_cache_lookup,
	.vop_cachedlookup =	zfs_freebsd_lookup,
#else
	.vop_lookup =		zfs_freebsd_lookup,
#endif
	.vop_getattr =		zfs_freebsd_getattr,
	.vop_setattr =		zfs_freebsd_setattr,
	.vop_create =		zfs_freebsd_create,
	.vop_mknod =		zfs_freebsd_create,
	.vop_mkdir =		zfs_freebsd_mkdir,
	.vop_readdir =		zfs_freebsd_readdir,
	.vop_fsync =		zfs_freebsd_fsync,
	.vop_open =		zfs_freebsd_open,
	.vop_close =		zfs_freebsd_close,
	.vop_rmdir =		zfs_freebsd_rmdir,
	.vop_ioctl =		zfs_freebsd_ioctl,
	.vop_link =		zfs_freebsd_link,
	.vop_symlink =		zfs_freebsd_symlink,
	.vop_readlink =		zfs_freebsd_readlink,
	.vop_read =		zfs_freebsd_read,
	.vop_write =		zfs_freebsd_write,
	.vop_remove =		zfs_freebsd_remove,
	.vop_rename =		zfs_freebsd_rename,
	.vop_pathconf =		zfs_freebsd_pathconf,
	.vop_bmap =		zfs_freebsd_bmap,
	.vop_fid =		zfs_freebsd_fid,
	.vop_getextattr =	zfs_getextattr,
	.vop_deleteextattr =	zfs_deleteextattr,
	.vop_setextattr =	zfs_setextattr,
	.vop_listextattr =	zfs_listextattr,
	.vop_getacl =		zfs_freebsd_getacl,
	.vop_setacl =		zfs_freebsd_setacl,
	.vop_aclcheck =		zfs_freebsd_aclcheck,
	.vop_getpages =		zfs_freebsd_getpages,
};

struct vop_vector zfs_fifoops = {
	.vop_default =		&fifo_specops,
	.vop_fsync =		zfs_freebsd_fsync,
	.vop_access =		zfs_freebsd_access,
	.vop_getattr =		zfs_freebsd_getattr,
	.vop_inactive =		zfs_freebsd_inactive,
	.vop_read =		VOP_PANIC,
	.vop_reclaim =		zfs_freebsd_reclaim,
	.vop_setattr =		zfs_freebsd_setattr,
	.vop_write =		VOP_PANIC,
	.vop_pathconf = 	zfs_freebsd_fifo_pathconf,
	.vop_fid =		zfs_freebsd_fid,
	.vop_getacl =		zfs_freebsd_getacl,
	.vop_setacl =		zfs_freebsd_setacl,
	.vop_aclcheck =		zfs_freebsd_aclcheck,
};

/*
 * special share hidden files vnode operations template
 */
struct vop_vector zfs_shareops = {
	.vop_default =		&default_vnodeops,
	.vop_access =		zfs_freebsd_access,
	.vop_inactive =		zfs_freebsd_inactive,
	.vop_reclaim =		zfs_freebsd_reclaim,
	.vop_fid =		zfs_freebsd_fid,
	.vop_pathconf =		zfs_freebsd_pathconf,
};<|MERGE_RESOLUTION|>--- conflicted
+++ resolved
@@ -332,34 +332,6 @@
 	VM_OBJECT_LOCK_ASSERT(obj, MA_OWNED);
 
 	for (;;) {
-<<<<<<< HEAD
-		pp = vm_radix_lookup(&obj->rtree, OFF_TO_IDX(start),
-		    VM_RADIX_ANY);
-		if (pp != NULL) {
-			if (vm_page_is_valid(pp, (vm_offset_t)off, nbytes)) {
-				if ((pp->oflags & VPO_BUSY) != 0) {
-					/*
-					 * Reference the page before unlocking
-					 * and sleeping so that the page
-					 * daemon is less likely to reclaim it.
-					 */
-					vm_page_reference(pp);
-					vm_page_sleep(pp, "zfsmwb");
-					continue;
-				}
-				vm_page_busy(pp);
-				vm_page_undirty(pp);
-			} else {
-				if (obj->cached_page_count != 0 &&
-				    (pp->flags & PG_CACHED) != 0) {
-					mtx_lock(&vm_page_queue_free_mtx);
-					if (pp->object == obj)
-						vm_page_cache_free(pp);
-					mtx_unlock(&vm_page_queue_free_mtx);
-				}
-				pp = NULL;
-			}
-=======
 		if ((pp = vm_page_lookup(obj, OFF_TO_IDX(start))) != NULL &&
 		    pp->valid) {
 			if ((pp->oflags & VPO_BUSY) != 0) {
@@ -384,7 +356,6 @@
 			vm_page_io_start(pp);
 			pmap_remove_write(pp);
 			vm_page_clear_dirty(pp, off, nbytes);
->>>>>>> 2d2c37fb
 		}
 		break;
 	}
