--- conflicted
+++ resolved
@@ -37,14 +37,9 @@
 	__flt_rounds;
 };
 
-<<<<<<< HEAD
-FBSD_1.3 {
-	__flt_rounds;
-=======
 FBSD_1.4 {
 	__gnu_Unwind_Find_exidx;
 	dl_unwind_find_exidx;
->>>>>>> 4fbde208
 };
 
 FBSDprivate_1.0 {
